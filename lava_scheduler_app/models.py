--- conflicted
+++ resolved
@@ -93,78 +93,6 @@
         return self.name.lower()
 
 
-<<<<<<< HEAD
-def validate_job(data):
-    try:
-        yaml_data = yaml.safe_load(data)
-    except yaml.YAMLError as exc:
-        raise SubmissionException("Loading job submission failed: %s." % exc)
-
-    # validate against the submission schema.
-    validate_submission(yaml_data)  # raises SubmissionException if invalid.
-    validate_yaml(yaml_data)  # raises SubmissionException if invalid.
-
-
-def validate_yaml(yaml_data):
-    if "notify" in yaml_data:
-        if "recipients" in yaml_data["notify"]:
-            for recipient in yaml_data["notify"]["recipients"]:
-                if recipient["to"]["method"] == \
-                   NotificationRecipient.EMAIL_STR:
-                    if "email" not in recipient["to"] and \
-                       "user" not in recipient["to"]:
-                        raise SubmissionException("No valid user or email address specified.")
-                else:
-                    if "handle" not in recipient["to"] and \
-                       "user" not in recipient["to"]:
-                        raise SubmissionException("No valid user or IRC handle specified.")
-                if "user" in recipient["to"]:
-                    try:
-                        User.objects.get(username=recipient["to"]["user"])
-                    except User.DoesNotExist:
-                        raise SubmissionException("%r is not an existing user in LAVA." % recipient["to"]["user"])
-                elif "email" in recipient["to"]:
-                    try:
-                        validate_email(recipient["to"]["email"])
-                    except ValidationError:
-                        raise SubmissionException("%r is not a valid email address." % recipient["to"]["email"])
-
-        if "compare" in yaml_data["notify"] and \
-           "query" in yaml_data["notify"]["compare"]:
-            from lava_results_app.models import Query
-            query_yaml_data = yaml_data["notify"]["compare"]["query"]
-            if "username" in query_yaml_data:
-                try:
-                    query = Query.objects.get(
-                        owner__username=query_yaml_data["username"],
-                        name=query_yaml_data["name"])
-                    if query.content_type.model_class() != TestJob:
-                        raise SubmissionException(
-                            "Only TestJob queries allowed.")
-                except Query.DoesNotExist:
-                    raise SubmissionException(
-                        "Query ~%s/%s does not exist" % (
-                            query_yaml_data["username"],
-                            query_yaml_data["name"]))
-            else:  # Custom query.
-                if query_yaml_data["entity"] != "testjob":
-                    raise SubmissionException(
-                        "Only TestJob queries allowed.")
-                try:
-                    conditions = None
-                    if "conditions" in query_yaml_data:
-                        conditions = query_yaml_data["conditions"]
-                    Query.validate_custom_query(
-                        query_yaml_data["entity"],
-                        conditions
-                    )
-                except Exception as e:
-                    raise SubmissionException(e)
-
-
-@python_2_unicode_compatible
-=======
->>>>>>> d54b7391
 class Architecture(models.Model):
     name = models.CharField(
         primary_key=True,
@@ -1683,9 +1611,6 @@
     def device_role(self):  # pylint: disable=too-many-return-statements
         if not self.is_multinode:
             return "Error"
-<<<<<<< HEAD
-        data = yaml.safe_load(self.definition)
-=======
         try:
             # For some old definition (when migrating from python2 to python3)
             # includes "!!python/unicode" statements that are not accepted by
@@ -1693,7 +1618,6 @@
             data = yaml.safe_load(self.definition)
         except yaml.YAMLError:
             return "Error"
->>>>>>> d54b7391
         if 'protocols' not in data:
             return 'Error'
         if 'lava-multinode' not in data['protocols']:
@@ -1730,12 +1654,6 @@
         (explicitly, a list, not a QuerySet) of evaluated TestJob objects
         """
         job_data = yaml.safe_load(yaml_data)
-<<<<<<< HEAD
-
-        # Unpack include value if present.
-        job_data = handle_include_option(job_data)
-=======
->>>>>>> d54b7391
 
         # visibility checks
         if 'visibility' not in job_data:
@@ -2398,80 +2316,6 @@
                 logger.warning("Problem sending request to %s: %s" % (
                     self.url, ex))
 
-<<<<<<< HEAD
-    def get_callback_data(self):
-
-        from lava_results_app.dbutils import export_testcase
-
-        if self.method == NotificationCallback.GET:
-            return None
-        else:
-
-            data = {
-                "id": self.notification.test_job.pk,
-                "status": self.notification.test_job.get_legacy_status(),
-                "status_string": self.notification.test_job.get_legacy_status_display().lower(),
-                "state": self.notification.test_job.state,
-                "state_string": self.notification.test_job.get_state_display(),
-                "health": self.notification.test_job.health,
-                "health_string": self.notification.test_job.get_health_display(),
-                "submit_time": str(self.notification.test_job.submit_time),
-                "start_time": str(self.notification.test_job.start_time),
-                "end_time": str(self.notification.test_job.end_time),
-                "submitter_username": self.notification.test_job.submitter.username,
-                "failure_comment": self.notification.test_job.failure_comment,
-                "priority": self.notification.test_job.priority,
-                "description": self.notification.test_job.description,
-                "actual_device_id": self.notification.test_job.actual_device_id,
-                "definition": self.notification.test_job.definition,
-                "metadata": self.notification.test_job.get_metadata_dict(),
-            }
-            # Only add the token if it's not empty
-            if self.token is not None:
-                data["token"] = self.token
-
-            # Logs.
-            output_file = self.notification.test_job.output_file()
-            if output_file and self.dataset in [
-                    NotificationCallback.LOGS,
-                    NotificationCallback.ALL]:
-                data["log"] = self.notification.test_job.output_file().read().encode('UTF-8')
-
-            # Results.
-            if self.dataset in [NotificationCallback.RESULTS,
-                                NotificationCallback.ALL]:
-                data["results"] = {}
-                for test_suite in self.notification.test_job.testsuite_set.all():
-                    yaml_list = []
-                    for test_case in test_suite.testcase_set.all():
-                        yaml_list.append(export_testcase(test_case))
-                    data["results"][test_suite.name] = yaml.dump(yaml_list)
-
-            return data
-
-
-@receiver(pre_save, sender=TestJob, dispatch_uid="process_notifications")
-def process_notifications(sender, **kwargs):
-    new_job = kwargs["instance"]
-    notification_state = [TestJob.STATE_RUNNING, TestJob.STATE_FINISHED]
-    # If it's a new TestJob, no need to send notifications.
-    if new_job.id:
-        old_job = TestJob.objects.get(pk=new_job.id)
-        if new_job.state in notification_state and \
-           old_job.state != new_job.state:
-            job_def = yaml.safe_load(new_job.definition)
-            if "notify" in job_def:
-                if new_job.notification_criteria(job_def["notify"]["criteria"],
-                                                 old_job):
-                    try:
-                        old_job.notification
-                    except ObjectDoesNotExist:
-                        new_job.create_notification(job_def["notify"])
-
-                    new_job.send_notifications()
-
-=======
->>>>>>> d54b7391
 
 class TestJobUser(models.Model):
 
