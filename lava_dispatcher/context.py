--- conflicted
+++ resolved
@@ -141,7 +141,13 @@
             rc = subprocess.check_call(command, **output_args)
         return rc
 
-<<<<<<< HEAD
+    def run_command_get_output(self, command):
+        """run command 'command' then return the command output"""
+        if isinstance(command, (str, unicode)):
+            command = ['sh', '-c', command]
+        logging.debug("Executing on host : '%r'" % command)
+        return subprocess.check_output(command) 
+
     def assign_transport(self, transport):
         self.transport = transport
 
@@ -151,12 +157,4 @@
         group configuration, passed in via the GroupDispatcher
         Used by lava-group
         """
-        self.group_data = group_data
-=======
-    def run_command_get_output(self, command):
-        """run command 'command' then return the command output"""
-        if isinstance(command, (str, unicode)):
-            command = ['sh', '-c', command]
-        logging.debug("Executing on host : '%r'" % command)
-        return subprocess.check_output(command) 
->>>>>>> 7f2d5f1c
+        self.group_data = group_data