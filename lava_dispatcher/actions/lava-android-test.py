#!/usr/bin/python

# Copyright (C) 2011 Linaro Limited
#
# Author: Linaro Validation Team <linaro-dev@lists.linaro.org>
#
# This file is part of LAVA Dispatcher.
#
# LAVA Dispatcher is free software; you can redistribute it and/or modify
# it under the terms of the GNU General Public License as published by
# the Free Software Foundation; either version 2 of the License, or
# (at your option) any later version.
#
# LAVA Dispatcher is distributed in the hope that it will be useful,
# but WITHOUT ANY WARRANTY; without even the implied warranty of
# MERCHANTABILITY or FITNESS FOR A PARTICULAR PURPOSE.  See the
# GNU General Public License for more details.
#
# You should have received a copy of the GNU General Public License
# along with this program; if not, see <http://www.gnu.org/licenses>.

import sys
import pexpect
import time
from datetime import datetime
from lava_dispatcher.actions import BaseAction
from lava_dispatcher.client import OperationFailed, NetworkError

class AndroidTestAction(BaseAction):

    def wait_devices_attached(self, dev_name):
        for count in range(3):
            if self.check_device_state(dev_name):
                return
            time.sleep(1)

        raise NetworkError("The android device(%s) isn't attached" % self.client.hostname)

    def check_device_state(self, dev_name):
        (output, rc) = pexpect.run('adb devices', timeout=None, logfile=sys.stdout, withexitstatus=True)
        if rc != 0:
            return False
        expect_line = '%s\tdevice' % dev_name
        for line in output.splitlines():
            if line.strip() == expect_line:
                return True
        return False

    def check_lava_android_test_installed(self):
        rc = pexpect.run('which lava-android-test', timeout=None, logfile=sys.stdout, withexitstatus=True)[1]
        if rc != 0:
            raise OperationFailed('lava-android-test has not been installed')

    def is_ready_for_test(self):
        self.check_lava_android_test_installed()
        dev_name = self.client.android_adb_connect_over_default_nic_ip()
        if dev_name is None:
            raise NetworkError("The android device(%s) isn't attached over tcpip" % self.client.hostname)

        self.wait_devices_attached(dev_name)
        self.client.wait_home_screen()
        return dev_name

class cmd_lava_android_test_run(AndroidTestAction):
<<<<<<< HEAD

    def test_name(self, test_name, timeout=-1):
        return super(cmd_lava_android_test_run, self).test_name() + \
               ' (%s)' % test_name

    def run(self, test_name, timeout= -1):
=======
    def run(self, test_name, timeout=-1):
>>>>>>> 650339da
        #Make sure in test image now
        dev_name = self.is_ready_for_test()
        bundle_name = test_name + "-" + datetime.now().strftime("%H%M%S")
        cmd = 'lava-android-test run %s -s %s -o %s/%s.bundle' % (
                test_name, dev_name, self.context.lava_result_dir, bundle_name)

        rc = pexpect.run(cmd, timeout=None, logfile=sys.stdout, withexitstatus=True)[1]
        if rc != 0:
            raise OperationFailed("Failed to run test case(%s) on device(%s) with return value: %s" % (test_name, dev_name, rc))

class cmd_lava_android_test_install(AndroidTestAction):
    """
    lava-test deployment to test image rootfs by chroot
    """
    def run(self, tests, timeout=2400):
        dev_name = self.is_ready_for_test()
        for test in tests:
            cmd = 'lava-android-test install %s -s %s' % (test, dev_name)
            rc = pexpect.run(cmd, timeout=None, logfile=sys.stdout, withexitstatus=True)[1]
            if rc != 0:
                raise OperationFailed("Failed to install test case(%s) on device(%s) with return value: %s" % (test, dev_name, rc))
<|MERGE_RESOLUTION|>--- conflicted
+++ resolved
@@ -62,16 +62,12 @@
         return dev_name
 
 class cmd_lava_android_test_run(AndroidTestAction):
-<<<<<<< HEAD
 
     def test_name(self, test_name, timeout=-1):
         return super(cmd_lava_android_test_run, self).test_name() + \
                ' (%s)' % test_name
 
-    def run(self, test_name, timeout= -1):
-=======
     def run(self, test_name, timeout=-1):
->>>>>>> 650339da
         #Make sure in test image now
         dev_name = self.is_ready_for_test()
         bundle_name = test_name + "-" + datetime.now().strftime("%H%M%S")
