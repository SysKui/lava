# Copyright (C) 2011 Linaro Limited
#
# Author: Paul Larson <paul.larson@linaro.org>
#
# This file is part of LAVA Dispatcher.
#
# LAVA Dispatcher is free software; you can redistribute it and/or modify
# it under the terms of the GNU General Public License as published by
# the Free Software Foundation; either version 2 of the License, or
# (at your option) any later version.
#
# LAVA Dispatcher is distributed in the hope that it will be useful,
# but WITHOUT ANY WARRANTY; without even the implied warranty of
# MERCHANTABILITY or FITNESS FOR A PARTICULAR PURPOSE.  See the
# GNU General Public License for more details.
#
# You should have received a copy of the GNU General Public License
# along
# with this program; if not, see <http://www.gnu.org/licenses>.

import sys
from datetime import datetime
import json
import traceback
from uuid import uuid1
import base64
import pexpect

from lava_dispatcher.actions import get_all_cmds
from lava_dispatcher.config import get_config
from lava_dispatcher.client import LavaClient, CriticalError, GeneralError
from lava_dispatcher.android_client import LavaAndroidClient
from lava_dispatcher.ssh_client import LavaSSHClient

__version__ = "0.2.2"

class LavaTestJob(object):
    def __init__(self, job_json, oob_file):
        self.job_status = 'pass'
        self.load_job_data(job_json)
        dispatcher_config = get_config("lava-dispatcher")
        self.context = LavaContext(
            self.target, self.image_type, dispatcher_config, oob_file)

    def load_job_data(self, job_json):
        self.job_data = json.loads(job_json)

    @property
    def target(self):
        return self.job_data.get('target')

    @property
    def image_type(self):
        return self.job_data.get('image_type')

    def run(self):
        lava_commands = get_all_cmds()

        if self.job_data['actions'][-1]['command'] == 'submit_results':
            submit_results = self.job_data['actions'].pop(-1)
        else:
            submit_results = None

        try:
            for cmd in self.job_data['actions']:
                params = cmd.get('parameters', {})
                metadata = cmd.get('metadata', {})
                metadata['target.hostname'] = self.target
                self.context.test_data.add_metadata(metadata)
                action = lava_commands[cmd['command']](self.context)
                except_str = ""
                try:
                    status = 'fail'
                    action.run(**params)
                except CriticalError as err:
                    except_str = str(err)
                    raise
                except (pexpect.TIMEOUT, GeneralError) as err:
                    except_str = str(err)
                    pass
                except Exception as err:
                    except_str = str(err)
                    raise
                else:
                    status = 'pass'
                finally:
                    err_msg = ""
                    command = cmd['command']
                    if status == 'fail':
                        err_msg = "Lava failed at action %s with error: %s\n" %\
                                  (command, except_str)
                        if command == 'lava_test_run':
                            err_msg += "Lava failed on test: %s" %\
                                       params.get('test_name')
                        exc_type, exc_value, exc_traceback = sys.exc_info()
                        err_msg += repr(traceback.format_tb(exc_traceback))
                        # output to both serial log and logfile
                        self.context.client.sio.write(err_msg)
                    self.context.test_data.add_result(command, status, err_msg)

        except:
            #Capture all user-defined and non-user-defined critical errors
            self.context.test_data.job_status='fail'
            raise
        finally:
            if submit_results:
                params = submit_results.get('parameters', {})
                action = lava_commands[submit_results['command']](
                    self.context)
                action.run(**params)


class LavaContext(object):
    def __init__(self, target, image_type, dispatcher_config, oob_file):
        self.config = dispatcher_config
        #client_type = machine_config.get("machine", "client_type")
        #if client_type == "ssh":
        #    self._client = LavaSSHClient(
        #        machine_config, dispatcher_config)
        if image_type == "android":
            self._client = LavaAndroidClient(self, target)
        else:
            self._client = LavaClient(self, target)
        self.test_data = LavaTestData()
        self.oob_file = oob_file

    @property
    def client(self):
        return self._client

    @property
    def lava_server_ip(self):
        return self.config.get("LAVA_SERVER_IP")

    @property
    def lava_image_tmpdir(self):
        return self.config.get("LAVA_IMAGE_TMPDIR")

    @property
    def lava_image_url(self):
        subpath = self.config.get("LAVA_IMAGE_URL_DIR")
        return "http://%s/%s" % (self.lava_server_ip, subpath)

    @property
    def lava_result_dir(self):
        return self.config.get("LAVA_RESULT_DIR")

    @property
    def lava_cachedir(self):
        return self.config.get("LAVA_CACHEDIR")


class LavaTestData(object):
    def __init__(self, test_id='lava'):
        self.job_status = 'pass'
        self.metadata = {}
        self._test_run = { 'test_results':[], 'attachments':[] }
        self._test_run['test_id'] = test_id
        self._assign_date()
        self._assign_uuid()

    def _assign_date(self):
        TIMEFORMAT = '%Y-%m-%dT%H:%M:%SZ'
        self._test_run['time_check_performed'] = False
        self._test_run['analyzer_assigned_date'] = datetime.strftime(
            datetime.now(), TIMEFORMAT)

    def _assign_uuid(self):
        self._test_run['analyzer_assigned_uuid'] = str(uuid1())

    def add_result(self, test_case_id, result, message=""):
<<<<<<< HEAD
        result_data = {'test_case_id': test_case_id, 'result': result, \
               'message': message}
=======
        result_data = {
            'test_case_id': test_case_id,
            'result': result,
            'message': message
            }
>>>>>>> 7424c760
        self._test_run['test_results'].append(result_data)

    def add_attachment(self, attachment):
        self._test_run['attachments'].append(attachment)

    def add_metadata(self, metadata):
        self.metadata.update(metadata)

    def get_metadata(self):
        return self.metadata

    def get_test_run(self):
        self.add_result('job_complete', self.job_status)
        return self._test_run

    def add_seriallog(self, serial_log):
        """
        Add serial log to the "attachments" field, it aligns bundle 1.2 format
        """
        serial_log_base64 = base64.b64encode(serial_log)
        attachment = {
                "pathname": "serial.log",
                "mime_type": "text/plain",
                "content": serial_log_base64 }
        self.add_attachment(attachment)
<|MERGE_RESOLUTION|>--- conflicted
+++ resolved
@@ -169,16 +169,11 @@
         self._test_run['analyzer_assigned_uuid'] = str(uuid1())
 
     def add_result(self, test_case_id, result, message=""):
-<<<<<<< HEAD
-        result_data = {'test_case_id': test_case_id, 'result': result, \
-               'message': message}
-=======
         result_data = {
             'test_case_id': test_case_id,
             'result': result,
             'message': message
             }
->>>>>>> 7424c760
         self._test_run['test_results'].append(result_data)
 
     def add_attachment(self, attachment):
