--- conflicted
+++ resolved
@@ -11,48 +11,7 @@
 
 <h2>Active Jobs</h2>
 
-<<<<<<< HEAD
-<table class="data display job">
-  <thead>
-    <tr>
-      <th class="id">ID</th>
-      <th>Status</th>
-      <th>Device</th>
-      <th>Description</th>
-      <th>Submitter</th>
-      <th>Submit Time</th>
-    </tr>
-  </thead>
-  <tbody>
-    {% for job in jobs %}
-    <tr>
-      <td>
-        {% if job.accessible %}
-        <a href="{{ job.get_absolute_url }}">{{ job.id }}</a>
-        {% else %}
-        {{ job.id }}
-        {% endif %}
-      </td>
-      <td>{{ job.get_status_display }}</td>
-      {% if job.actual_device %}
-      <td><a href="{{ job.actual_device.get_absolute_url }}"
-          >{{ job.actual_device }}</a></td>
-      {% else %}{% if job.requested_device %}
-      <td><a href="{{ job.requested_device.get_absolute_url }}"
-          ><i>{{ job.requested_device }}</i></a></td>
-      {% else %}
-      <td><i>{{ job.requested_device_type|default:'' }}</i></td>
-      {% endif %}{% endif %}
-      <td>{{ job.description|default:'' }}</td>
-      <td>{{ job.submitter }}</td>
-      <td>{{ job.submit_time }}</td>
-    </tr>
-    {% endfor %}
-  </tbody>
-</table>
-=======
 {% render_table active_jobs_table %}
->>>>>>> 9f46ea87
 
 <a href="{% url lava.scheduler.job.list %}">All jobs</a>
 
