# Copyright (C) 2011 Linaro Limited
#
# Author: Paul Larson <paul.larson@linaro.org>
#
# This file is part of LAVA Dispatcher.
#
# LAVA Dispatcher is free software; you can redistribute it and/or modify
# it under the terms of the GNU General Public License as published by
# the Free Software Foundation; either version 2 of the License, or
# (at your option) any later version.
#
# LAVA Dispatcher is distributed in the hope that it will be useful,
# but WITHOUT ANY WARRANTY; without even the implied warranty of
# MERCHANTABILITY or FITNESS FOR A PARTICULAR PURPOSE.  See the
# GNU General Public License for more details.
#
# You should have received a copy of the GNU General Public License
# along
# with this program; if not, see <http://www.gnu.org/licenses>.

from commands import getoutput, getstatusoutput
import os
import re
import shutil
import traceback
from tempfile import mkdtemp

<<<<<<< HEAD
from lava_dispatcher.actions import BaseAction, dispatcher_print
from lava_dispatcher.config import LAVA_IMAGE_TMPDIR, LAVA_IMAGE_URL, MASTER_STR
=======
from lava_dispatcher.actions import BaseAction
>>>>>>> 464e57ed
from lava_dispatcher.utils import download, download_with_cache
from lava_dispatcher.client import CriticalError


class cmd_deploy_linaro_image(BaseAction):
    def run(self, hwpack, rootfs, use_cache=True):
        LAVA_IMAGE_TMPDIR = self.context.lava_image_tmpdir
        LAVA_IMAGE_URL = self.context.lava_image_url
        client = self.client
        dispatcher_print("deploying on %s" % client.hostname)
        dispatcher_print("  hwpack: %s" % hwpack)
        dispatcher_print("  rootfs: %s" % rootfs)
        dispatcher_print("Booting master image")
        client.boot_master_image()

        dispatcher_print("Waiting for network to come up")
        try:
            client.wait_network_up()
        except:
            tb = traceback.format_exc()
            client.sio.write(tb)
            raise CriticalError("Unable to reach LAVA server, check network")

        try:
            boot_tgz, root_tgz = self.generate_tarballs(
                hwpack, rootfs, use_cache)
        except:
            tb = traceback.format_exc()
            client.sio.write(tb)
            raise CriticalError("Deployment tarballs preparation failed")
        boot_tarball = boot_tgz.replace(LAVA_IMAGE_TMPDIR, '')
        root_tarball = root_tgz.replace(LAVA_IMAGE_TMPDIR, '')
        boot_url = '/'.join(u.strip('/') for u in [
            LAVA_IMAGE_URL, boot_tarball])
        root_url = '/'.join(u.strip('/') for u in [
            LAVA_IMAGE_URL, root_tarball])
        try:
            self.deploy_linaro_rootfs(root_url)
            self.deploy_linaro_bootfs(boot_url)
        except:
            tb = traceback.format_exc()
            client.sio.write(tb)
            raise CriticalError("Deployment failed")
        finally:
            shutil.rmtree(self.tarball_dir)

    def _get_partition_offset(self, image, partno):
        cmd = 'parted %s -m -s unit b print' % image
        part_data = getoutput(cmd)
        pattern = re.compile('%d:([0-9]+)B:' % partno)
        for line in part_data.splitlines():
            found = re.match(pattern, line)
            if found:
                return found.group(1)
        return None

    def _extract_partition(self, image, offset, tarfile):
        """Mount a partition and produce a tarball of it

        :param image: The image to mount
        :param offset: offset of the partition, as a string
        :param tarfile: path and filename of the tgz to output
        """
        error_msg = None
        mntdir = mkdtemp()
        cmd = "sudo mount -o loop,offset=%s %s %s" % (offset, image, mntdir)
        rc, output = getstatusoutput(cmd)
        if rc:
            os.rmdir(mntdir)
            raise RuntimeError("Unable to mount image %s at offset %s" % (
                image, offset))
        cmd = "sudo tar -C %s -czf %s ." % (mntdir, tarfile)
        rc, output = getstatusoutput(cmd)
        if rc:
            error_msg = "Failed to create tarball: %s" % tarfile
        cmd = "sudo umount %s" % mntdir
        rc, output = getstatusoutput(cmd)
        os.rmdir(mntdir)
        if error_msg:
            raise RuntimeError(error_msg)

    def generate_tarballs(self, hwpack_url, rootfs_url, use_cache=True):
        """Generate tarballs from a hwpack and rootfs url

        :param hwpack_url: url of the Linaro hwpack to download
        :param rootfs_url: url of the Linaro image to download
        """
        lava_cachedir = self.context.lava_cachedir
        LAVA_IMAGE_TMPDIR = self.context.lava_image_tmpdir
        client = self.client
        self.tarball_dir = mkdtemp(dir=LAVA_IMAGE_TMPDIR)
        tarball_dir = self.tarball_dir
        os.chmod(tarball_dir, 0755)
        if use_cache:
<<<<<<< HEAD
            dispatcher_print("Downloading the %s file using cache" % hwpack_url)
            hwpack_path = download_with_cache(hwpack_url, tarball_dir)

            dispatcher_print("Downloading the %s file using cache" % rootfs_url)
            rootfs_path = download_with_cache(rootfs_url, tarball_dir)
=======
            hwpack_path = download_with_cache(hwpack_url, tarball_dir, lava_cachedir)
            rootfs_path = download_with_cache(rootfs_url, tarball_dir, lava_cachedir)
>>>>>>> 464e57ed
        else:
            dispatcher_print("Downloading the %s file" % hwpack_url)
            hwpack_path = download(hwpack_url, tarball_dir)

            dispatcher_print("Downloading the %s file" % rootfs_url)
            rootfs_path = download(rootfs_url, tarball_dir)

        image_file = os.path.join(tarball_dir, "lava.img")
        cmd = ("sudo linaro-media-create --hwpack-force-yes --dev %s "
<<<<<<< HEAD
               "--image_file %s --binary %s --hwpack %s --image_size 3G" % (
                board.type, image_file, rootfs_path, hwpack_path))
        dispatcher_print("Executing the linaro-media-create command")
        dispatcher_print(cmd)
=======
               "--image_file %s --binary %s --hwpack %s --image_size 3G" %
               (client.device_type, image_file, rootfs_path, hwpack_path))
>>>>>>> 464e57ed
        rc, output = getstatusoutput(cmd)
        if rc:
            shutil.rmtree(tarball_dir)
            tb = traceback.format_exc()
            client.sio.write(tb)
            raise RuntimeError("linaro-media-create failed: %s" % output)
        boot_offset = self._get_partition_offset(image_file, client.boot_part)
        root_offset = self._get_partition_offset(image_file, client.root_part)
        boot_tgz = os.path.join(tarball_dir, "boot.tgz")
        root_tgz = os.path.join(tarball_dir, "root.tgz")
        try:
            self._extract_partition(image_file, boot_offset, boot_tgz)
            self._extract_partition(image_file, root_offset, root_tgz)
        except:
            shutil.rmtree(tarball_dir)
            tb = traceback.format_exc()
            client.sio.write(tb)
            raise
        return boot_tgz, root_tgz

    def deploy_linaro_rootfs(self, rootfs):
        client = self.client
<<<<<<< HEAD
        dispatcher_print("Deploying linaro rootfs")
        client.run_shell_command(
            'mkfs.ext3 -q /dev/disk/by-label/testrootfs -L testrootfs',
            response = MASTER_STR)
        client.run_shell_command(
            'udevadm trigger',
            response = MASTER_STR)
        client.run_shell_command(
            'mkdir -p /mnt/root',
            response = MASTER_STR)
        client.run_shell_command(
            'mount /dev/disk/by-label/testrootfs /mnt/root',
            response = MASTER_STR)
        client.run_shell_command(
=======
        print "Deploying linaro image"
        client.run_cmd_master('umount /dev/disk/by-label/testrootfs')
        client.run_cmd_master(
            'mkfs.ext3 -q /dev/disk/by-label/testrootfs -L testrootfs')
        client.run_cmd_master('udevadm trigger')
        client.run_cmd_master('mkdir -p /mnt/root')
        client.run_cmd_master('mount /dev/disk/by-label/testrootfs /mnt/root')
        client.run_cmd_master(
>>>>>>> 464e57ed
            'wget -qO- %s |tar --numeric-owner -C /mnt/root -xzf -' % rootfs,
            timeout=3600)
        client.run_cmd_master('echo linaro > /mnt/root/etc/hostname')
        #DO NOT REMOVE - diverting flash-kernel and linking it to /bin/true
        #prevents a serious problem where packages getting installed that
        #call flash-kernel can update the kernel on the master image
        client.run_cmd_master(
            'chroot /mnt/root dpkg-divert --local /usr/sbin/flash-kernel')
        client.run_cmd_master(
            'chroot /mnt/root ln -sf /bin/true /usr/sbin/flash-kernel')
        client.run_cmd_master('umount /mnt/root')

    def deploy_linaro_bootfs(self, bootfs):
        client = self.client
<<<<<<< HEAD
        dispatcher_print("Deploying linaro bootfs")
        client.run_shell_command(
            'mkfs.vfat /dev/disk/by-label/testboot -n testboot',
            response = MASTER_STR)
        client.run_shell_command(
            'udevadm trigger',
            response = MASTER_STR)
        client.run_shell_command(
            'mkdir -p /mnt/boot',
            response = MASTER_STR)
        client.run_shell_command(
            'mount /dev/disk/by-label/testboot /mnt/boot',
            response = MASTER_STR)
        client.run_shell_command(
            'wget -qO- %s |tar --numeric-owner -C /mnt/boot -xzf -' % bootfs,
            response = MASTER_STR)
        client.run_shell_command(
            'umount /mnt/boot',
            response = MASTER_STR)
=======
        client.run_cmd_master('umount /dev/disk/by-label/testboot')
        client.run_cmd_master(
            'mkfs.vfat /dev/disk/by-label/testboot -n testboot')
        client.run_cmd_master('udevadm trigger')
        client.run_cmd_master('mkdir -p /mnt/boot')
        client.run_cmd_master('mount /dev/disk/by-label/testboot /mnt/boot')
        client.run_cmd_master(
            'wget -qO- %s |tar --numeric-owner -C /mnt/boot -xzf -' % bootfs)
        client.run_cmd_master('umount /mnt/boot')
>>>>>>> 464e57ed
<|MERGE_RESOLUTION|>--- conflicted
+++ resolved
@@ -25,12 +25,7 @@
 import traceback
 from tempfile import mkdtemp
 
-<<<<<<< HEAD
 from lava_dispatcher.actions import BaseAction, dispatcher_print
-from lava_dispatcher.config import LAVA_IMAGE_TMPDIR, LAVA_IMAGE_URL, MASTER_STR
-=======
-from lava_dispatcher.actions import BaseAction
->>>>>>> 464e57ed
 from lava_dispatcher.utils import download, download_with_cache
 from lava_dispatcher.client import CriticalError
 
@@ -125,16 +120,11 @@
         tarball_dir = self.tarball_dir
         os.chmod(tarball_dir, 0755)
         if use_cache:
-<<<<<<< HEAD
             dispatcher_print("Downloading the %s file using cache" % hwpack_url)
             hwpack_path = download_with_cache(hwpack_url, tarball_dir)
 
             dispatcher_print("Downloading the %s file using cache" % rootfs_url)
             rootfs_path = download_with_cache(rootfs_url, tarball_dir)
-=======
-            hwpack_path = download_with_cache(hwpack_url, tarball_dir, lava_cachedir)
-            rootfs_path = download_with_cache(rootfs_url, tarball_dir, lava_cachedir)
->>>>>>> 464e57ed
         else:
             dispatcher_print("Downloading the %s file" % hwpack_url)
             hwpack_path = download(hwpack_url, tarball_dir)
@@ -144,15 +134,10 @@
 
         image_file = os.path.join(tarball_dir, "lava.img")
         cmd = ("sudo linaro-media-create --hwpack-force-yes --dev %s "
-<<<<<<< HEAD
-               "--image_file %s --binary %s --hwpack %s --image_size 3G" % (
-                board.type, image_file, rootfs_path, hwpack_path))
+               "--image_file %s --binary %s --hwpack %s --image_size 3G" %
+               (client.device_type, image_file, rootfs_path, hwpack_path))
         dispatcher_print("Executing the linaro-media-create command")
         dispatcher_print(cmd)
-=======
-               "--image_file %s --binary %s --hwpack %s --image_size 3G" %
-               (client.device_type, image_file, rootfs_path, hwpack_path))
->>>>>>> 464e57ed
         rc, output = getstatusoutput(cmd)
         if rc:
             shutil.rmtree(tarball_dir)
@@ -175,23 +160,7 @@
 
     def deploy_linaro_rootfs(self, rootfs):
         client = self.client
-<<<<<<< HEAD
-        dispatcher_print("Deploying linaro rootfs")
-        client.run_shell_command(
-            'mkfs.ext3 -q /dev/disk/by-label/testrootfs -L testrootfs',
-            response = MASTER_STR)
-        client.run_shell_command(
-            'udevadm trigger',
-            response = MASTER_STR)
-        client.run_shell_command(
-            'mkdir -p /mnt/root',
-            response = MASTER_STR)
-        client.run_shell_command(
-            'mount /dev/disk/by-label/testrootfs /mnt/root',
-            response = MASTER_STR)
-        client.run_shell_command(
-=======
-        print "Deploying linaro image"
+        dispatcher_print("Deploying linaro image")
         client.run_cmd_master('umount /dev/disk/by-label/testrootfs')
         client.run_cmd_master(
             'mkfs.ext3 -q /dev/disk/by-label/testrootfs -L testrootfs')
@@ -199,7 +168,6 @@
         client.run_cmd_master('mkdir -p /mnt/root')
         client.run_cmd_master('mount /dev/disk/by-label/testrootfs /mnt/root')
         client.run_cmd_master(
->>>>>>> 464e57ed
             'wget -qO- %s |tar --numeric-owner -C /mnt/root -xzf -' % rootfs,
             timeout=3600)
         client.run_cmd_master('echo linaro > /mnt/root/etc/hostname')
@@ -214,27 +182,7 @@
 
     def deploy_linaro_bootfs(self, bootfs):
         client = self.client
-<<<<<<< HEAD
         dispatcher_print("Deploying linaro bootfs")
-        client.run_shell_command(
-            'mkfs.vfat /dev/disk/by-label/testboot -n testboot',
-            response = MASTER_STR)
-        client.run_shell_command(
-            'udevadm trigger',
-            response = MASTER_STR)
-        client.run_shell_command(
-            'mkdir -p /mnt/boot',
-            response = MASTER_STR)
-        client.run_shell_command(
-            'mount /dev/disk/by-label/testboot /mnt/boot',
-            response = MASTER_STR)
-        client.run_shell_command(
-            'wget -qO- %s |tar --numeric-owner -C /mnt/boot -xzf -' % bootfs,
-            response = MASTER_STR)
-        client.run_shell_command(
-            'umount /mnt/boot',
-            response = MASTER_STR)
-=======
         client.run_cmd_master('umount /dev/disk/by-label/testboot')
         client.run_cmd_master(
             'mkfs.vfat /dev/disk/by-label/testboot -n testboot')
@@ -244,4 +192,3 @@
         client.run_cmd_master(
             'wget -qO- %s |tar --numeric-owner -C /mnt/boot -xzf -' % bootfs)
         client.run_cmd_master('umount /mnt/boot')
->>>>>>> 464e57ed
