--- conflicted
+++ resolved
@@ -26,6 +26,7 @@
 from lava_dispatcher.client import OperationFailed
 from lava_dispatcher.config import LAVA_RESULT_DIR, MASTER_STR
 
+
 def _setup_testrootfs(client):
     #Make sure in master image
     #, or exception can be caught and do boot_master_image()
@@ -42,48 +43,16 @@
     #eliminate warning: Can not write log, openpty() failed
     #                   (/dev/pts not mounted?), does not work
     client.run_cmd_master('mount --rbind /dev /mnt/root/dev')
-<<<<<<< HEAD
 
-
-def _teardown_testrootfs(client):
-    client.run_cmd_master('cp -f /mnt/root/etc/resolv.conf.bak '
-            '/mnt/root/etc/resolv.conf')
-    client.run_cmd_master('rm -rf /mnt/root/lava-test')
-    cmd = ('cat /proc/mounts | awk \'{print $2}\' | grep "^/mnt/root/dev"'
-        '| sort -r | xargs umount')
-    client.run_cmd_master(cmd)
-    client.run_cmd_master('umount /mnt/root')
-
-
-def _install_lava_test(client):
-    #install bazaar in tester image
-    client.run_cmd_master('mkdir -p /mnt/root')
-    client.run_cmd_master('mount /dev/disk/by-label/testrootfs /mnt/root')
-    client.run_cmd_master('cp -f /mnt/root/etc/resolv.conf '
-        '/mnt/root/etc/resolv.conf.bak')
-    client.run_cmd_master('cp -L /etc/resolv.conf /mnt/root/etc')
-    #eliminate warning: Can not write log, openpty() failed
-    #                   (/dev/pts not mounted?), does not work
-    client.run_cmd_master('mount --rbind /dev /mnt/root/dev')
-    client.run_cmd_master('chroot /mnt/root apt-get update')
-    #Install necessary packages for build lava-test
-    cmd = ('chroot /mnt/root apt-get -y install bzr usbutils python-apt '
-        'python-setuptools python-simplejson lsb-release')
-    client.run_shell_command(cmd, client.master_str, 2400)
-    client.run_cmd_master('chroot /mnt/root bzr branch lp:lava-test')
-    client.run_cmd_master('chroot /mnt/root sh -c '
-       '"cd lava-test && python setup.py install"')
-=======
 
 def _teardown_testrootfs(client):
     client.run_cmd_master(
         'cp -f /mnt/root/etc/resolv.conf.bak /mnt/root/etc/resolv.conf')
     cmd = ('cat /proc/mounts | awk \'{print $2}\' | grep "^/mnt/root/dev"'
         '| sort -r | xargs umount')
-    client.run_cmd_master(
-        cmd)
-    client.run_cmd_master(
-        'umount /mnt/root')
+    client.run_cmd_master(cmd)
+    client.run_cmd_master('umount /mnt/root')
+
 
 def _install_lava_test(client):
     #install bazaar in tester image
@@ -96,7 +65,6 @@
     client.run_cmd_master('chroot /mnt/root bzr branch lp:lava-test')
     client.run_cmd_master(
         'chroot /mnt/root sh -c "cd lava-test && python setup.py install"')
->>>>>>> 9f0c374e
 
     #Test if lava-test installed
     try:
@@ -147,12 +115,6 @@
             client.run_cmd_master(
                 'chroot /mnt/root lava-test install %s' % test)
 
-<<<<<<< HEAD
-        for test in tests:
-            client.run_cmd_master('chroot /mnt/root lava-test install %s' % test)
-        #clean up
-=======
->>>>>>> 9f0c374e
         client.run_cmd_master('rm -rf /mnt/root/lava-test')
 
         _teardown_testrootfs(client)
@@ -168,12 +130,7 @@
         _setup_testrootfs(client)
 
         #install add-apt-repository
-<<<<<<< HEAD
-        client.run_cmd_master(
-            'chroot /mnt/root apt-get -y install python-software-properties')
-=======
         client.run_cmd_master('chroot /mnt/root apt-get -y install python-software-properties')
->>>>>>> 9f0c374e
 
         #add ppa
         client.run_cmd_master('chroot /mnt/root add-apt-repository ' + arg[0])
