--- conflicted
+++ resolved
@@ -6,14 +6,9 @@
 
 from testscenarios.scenarios import generate_scenarios
 
-<<<<<<< HEAD
-__TESTS__ = [
+TEST_MODULES = [
     'models.sw_package',
-    'other.legacy_tests',
-=======
-TEST_MODULES = [
     'other.tests',
->>>>>>> 6ced00db
 ]
 
 def suite():
