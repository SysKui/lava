--- conflicted
+++ resolved
@@ -35,13 +35,9 @@
     install_requires=[
         "django-restricted-resource",
         "django-tables2 >= 0.9.4",
-<<<<<<< HEAD
         "lava-dashboard",
         "lava-dispatcher >= 0.5.9.dev253",
-        "lava-server >= 0.10",
-=======
         "lava-server >= 0.11.dev355",
->>>>>>> 6fdb708c
         "simplejson",
         "south >= 0.7.3",
         "twisted",
