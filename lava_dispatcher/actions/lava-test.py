--- conflicted
+++ resolved
@@ -77,12 +77,8 @@
     try:
         client.run_shell_command(
             'chroot /mnt/root lava-test help',
-<<<<<<< HEAD
-            "list-tests", 10)
-=======
             response="list-test", timeout=10)
         client.proc.expect(MASTER_STR, timeout=10)
->>>>>>> 490346a9
     except:
         tb = traceback.format_exc()
         client.sio.write(tb)
