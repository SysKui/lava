# Copyright (C) 2011 Linaro Limited
#
# Author: Paul Larson <paul.larson@linaro.org>
#
# This file is part of LAVA Dispatcher.
#
# LAVA Dispatcher is free software; you can redistribute it and/or modify
# it under the terms of the GNU General Public License as published by
# the Free Software Foundation; either version 2 of the License, or
# (at your option) any later version.
#
# LAVA Dispatcher is distributed in the hope that it will be useful,
# but WITHOUT ANY WARRANTY; without even the implied warranty of
# MERCHANTABILITY or FITNESS FOR A PARTICULAR PURPOSE.  See the
# GNU General Public License for more details.
#
# You should have received a copy of the GNU General Public License
# along
# with this program; if not, see <http://www.gnu.org/licenses>.

import json
import logging
import pexpect
import traceback

from json_schema_validator.schema import Schema
from json_schema_validator.validator import Validator

from lava_dispatcher.actions import get_all_cmds
from lava_dispatcher.client.base import CriticalError, GeneralError
from lava_dispatcher.config import get_config
from lava_dispatcher.context import LavaContext 


job_schema = {
    'type': 'object',
    'additionalProperties': {},
    'properties': {
        'actions': {
            'items': {
                'properties': {
                    'command': {
                        'optional': False,
                        },
                    'parameters': {
                        'optional': True,
                        },
                    'metadata': {
                        'optional': True,
                        },
                    },
                'additionalProperties': False,
                },
            },
        'device_type': {
            'optional': True,
            },
        'job_name': {
            'optional': True,
            },
<<<<<<< HEAD
=======
        'health_check': {
            'optional': True,
            'default': False,
            },
        'image_type': {
            'optional': True,
            },
>>>>>>> da11a34f
        'target': {
            'optional': True,
            },
        'timeout': {
            'type': 'integer',
            'optional': False,
            },
        'logging_level': {
            'optional': True,
            },
        },
    }

class LavaTestJob(object):
    def __init__(self, job_json, oob_file, config):
        self.job_status = 'pass'
        self.load_job_data(job_json)
        self.context = LavaContext(
            self.target, config, oob_file, self.job_data)

    def load_job_data(self, job_json):
        self.job_data = json.loads(job_json)

    @property
    def target(self):
        return self.job_data['target']

    @property
    def logging_level(self):
        try:
            return self.job_data['logging_level']
        except :
            return None

    def validate(self):
        schema = Schema(job_schema)
        validator = Validator()
        validator.validate(schema, self.job_data)

        lava_commands = get_all_cmds()
        for action in self.job_data['actions']:
            command_name = action['command']
            if command_name not in lava_commands:
                raise CriticalError("action %r not known" % command_name)

    def run(self):
        self.validate()
        self._set_logging_level()
        lava_commands = get_all_cmds()

        if self.job_data['actions'][-1]['command'].startswith("submit_results"):
            submit_results = self.job_data['actions'].pop(-1)
        else:
            submit_results = None

        metadata = {
            'target.hostname': self.target,
        }

        if 'device_type' in self.job_data:
            metadata['target.device_type'] = self.job_data['device_type']
        self.context.test_data.add_metadata(metadata)

        try:
            for cmd in self.job_data['actions']:
                params = cmd.get('parameters', {})
                logging.info("[ACTION-B] Command %s is started with parameters %s." % (cmd['command'],params))
                metadata = cmd.get('metadata', {})
                self.context.test_data.add_metadata(metadata)
                action = lava_commands[cmd['command']](self.context)
                try:
                    status = 'fail'
                    action.run(**params)
                except CriticalError as err:
                    raise
                except (pexpect.TIMEOUT, GeneralError) as err:
                    pass
                except Exception as err:
                    raise
                else:
                    status = 'pass'
                finally:
                    err_msg = ""
                    if status == 'fail':
                        logging.warning("[ACTION-E] %s is finished with error (%s)." %(cmd['command'], err))
                        err_msg = "Lava failed at action %s with error: %s\n" %\
                                  (cmd['command'], unicode(str(err), 'ascii', 'replace'))
                        if cmd['command'] == 'lava_test_run':
                            err_msg += "Lava failed on test: %s" %\
                                       params.get('test_name', "Unknown")
                        err_msg = err_msg + traceback.format_exc()
                        # output to both serial log and logfile
                        self.context.client.sio.write(err_msg)
                    else:
                        logging.info("[ACTION-E] %s is finished successfully." %cmd['command'])
                        err_msg = ""
                    self.context.test_data.add_result(
                        action.test_name(**params), status, err_msg)
        except:
            #Capture all user-defined and non-user-defined critical errors
            self.context.test_data.job_status='fail'
            raise
        finally:
            if submit_results:
                params = submit_results.get('parameters', {})
                action = lava_commands[submit_results['command']](
                    self.context)
                action.run(**params)

    def _set_logging_level(self):
        # set logging level is optional
        level = self.logging_level
        # CRITICAL, ERROR, WARNING, INFO or DEBUG
        if level:
            if level == 'DEBUG':
                logging.root.setLevel(logging.DEBUG)
            elif level == 'INFO':
                logging.root.setLevel(logging.INFO)
            elif level == 'WARNING':
                logging.root.setLevel(logging.WARNING)
            elif level == 'ERROR':
                logging.root.setLevel(logging.ERROR)
            elif level == 'CRITICAL':
                logging.root.setLevel(logging.CRITICAL)
            else:
                logging.warning("Unknown logging level in the job '%s'. Allow level are : CRITICAL, ERROR, WARNING, INFO or DEBUG" %level)<|MERGE_RESOLUTION|>--- conflicted
+++ resolved
@@ -58,16 +58,10 @@
         'job_name': {
             'optional': True,
             },
-<<<<<<< HEAD
-=======
         'health_check': {
             'optional': True,
             'default': False,
             },
-        'image_type': {
-            'optional': True,
-            },
->>>>>>> da11a34f
         'target': {
             'optional': True,
             },
