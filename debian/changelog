--- conflicted
+++ resolved
@@ -1,16 +1,14 @@
-<<<<<<< HEAD
-lava-dispatcher (0.32.3-1) UNRELEASED; urgency=low
+lava-dispatcher (0.32.3-1) unstable; urgency=low
 
   * Testing MultiNode deployment
 
- -- Neil Williams <codehelp@debian.org>  Tue, 11 Jun 2013 11:05:04 +0100
-=======
+ -- Neil Williams <codehelp@debian.org>  Tue, 11 Jun 2013 13:00:04 +0100
+
 lava-dispatcher (0.32.2-2) unstable; urgency=low
 
   * Add helpers for correct dependency calculations.
 
  -- Neil Williams <codehelp@debian.org>  Wed, 05 Jun 2013 20:47:59 +0100
->>>>>>> dc6f8427
 
 lava-dispatcher (0.32.2-1) unstable; urgency=low
 
