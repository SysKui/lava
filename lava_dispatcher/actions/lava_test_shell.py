#!/usr/bin/python

# Copyright (C) 2012 Linaro Limited
#
# Author: Andy Doan <andy.doan@linaro.org>
#
# This file is part of LAVA Dispatcher.
#
# LAVA Dispatcher is free software; you can redistribute it and/or modify
# it under the terms of the GNU General Public License as published by
# the Free Software Foundation; either version 2 of the License, or
# (at your option) any later version.
#
# LAVA Dispatcher is distributed in the hope that it will be useful,
# but WITHOUT ANY WARRANTY; without even the implied warranty of
# MERCHANTABILITY or FITNESS FOR A PARTICULAR PURPOSE.  See the
# GNU General Public License for more details.
#
# You should have received a copy of the GNU General Public License
# along
# with this program; if not, see <http://www.gnu.org/licenses>.

# LAVA Test Shell implementation details
# ======================================
#
# The idea of lava-test-shell is a YAML test definition is "compiled" into a
# job that is run when the device under test boots and then the output of this
# job is retrieved and analyzed and turned into a bundle of results.
#
# In practice, this means a hierarchy of directories and files is created
# during test installation, a sub-hierarchy is created during execution to
# hold the results and these latter sub-hierarchy whole lot is poked at on the
# host during analysis.
#
# On Ubuntu and OpenEmbedded, the hierarchy is rooted at /lava.  / is mounted
# read-only on Android, so there we root the hierarchy at /data/lava.  I'll
# assume Ubuntu paths from here for simplicity.
#
# The directory tree that is created during installation looks like this:
#
# /lava/
#    bin/                          This directory is put on the path when the
#                                  test code is running -- these binaries can
#                                  be viewed as a sort of device-side "API"
#                                  for test authors.
#       lava-test-runner           The job that runs the tests on boot.
#       lava-test-shell            A helper to run a test suite.
#       lava-test-case-attach      A helper to attach a file to a test result.
#    tests/
#       ${IDX}_${TEST_ID}/         One directory per test to be executed.
#          testdef.yml             The test definition.
#          install.sh              The install steps.
#          run.sh                  The run steps.
#          [repos]                 The test definition can specify bzr or git
#                                  repositories to clone into this directory.
#
# In addition, a file /etc/lava-test-runner.conf is created containing the
# names of the directories in /lava/tests/ to execute.
#
# During execution, the following files are created:
#
# /lava/
#    results/
#       hwcontext/                 Each test_run in the bundle has the same
#                                  hw & sw context info attached to it.
#          cpuinfo.txt             Hardware info.
#          meminfo.txt             Ditto.
#       swcontext/
#          build.txt               Software info.
#          pkgs.txt                Ditto
#       ${IDX}_${TEST_ID}-${TIMESTAMP}/
#          testdef.yml
#          stdout.log
#          return_code          The exit code of run.sh.
#          attachments/
#             install.sh
#             run.sh
#             ${FILENAME}          The attached data.
#             ${FILENAME}.mimetype  The mime type of the attachment.
#             attributes/
#                ${ATTRNAME}    Content is value of attribute
#          tags/
#             ${TAGNAME}           Content of file is ignored.
#          results/
#             ${TEST_CASE_ID}/     Names the test result.
#                result            (Optional)
#                measurement
#                units
#                message
#                timestamp
#                duration
#                attributes/
#                   ${ATTRNAME}    Content is value of attribute
#                attachments/      Contains attachments for test results.
#                   ${FILENAME}           The attached data.
#                   ${FILENAME}.mimetype  The mime type of the attachment.
#
# After the test run has completed, the /lava/results directory is pulled over
# to the host and turned into a bundle for submission to the dashboard.

import yaml
import glob
import time
import logging
import os
import pexpect
import shutil
import stat
import subprocess
import tempfile
import time

from linaro_dashboard_bundle.io import DocumentIO

import lava_dispatcher.lava_test_shell as lava_test_shell
import lava_dispatcher.signals as signals
import lava_dispatcher.utils as utils

from lava_dispatcher.actions import BaseAction
from lava_dispatcher.device.target import Target
from lava_dispatcher.downloader import download_image

# Reading from STDIN in the lava-test-shell doesn't work well because its
# STDIN is /dev/console which we are doing echo's on in our scripts. This
# just makes a well known fifo we can read the ACK's with
ACK_FIFO = '/lava_ack.fifo'

LAVA_TEST_DIR = '%s/../../lava_test_shell' % os.path.dirname(__file__)
LAVA_TEST_ANDROID = '%s/lava-test-runner-android' % LAVA_TEST_DIR
LAVA_TEST_UBUNTU = '%s/lava-test-runner-ubuntu' % LAVA_TEST_DIR
LAVA_TEST_UPSTART = '%s/lava-test-runner.conf' % LAVA_TEST_DIR
LAVA_TEST_CASE = '%s/lava-test-case' % LAVA_TEST_DIR
LAVA_TEST_INITD = '%s/lava-test-runner.init.d' % LAVA_TEST_DIR
LAVA_TEST_SHELL = '%s/lava-test-shell' % LAVA_TEST_DIR
LAVA_TEST_CASE = '%s/lava-test-case' % LAVA_TEST_DIR
LAVA_TEST_CASE_ATTACH = '%s/lava-test-case-attach' % LAVA_TEST_DIR

Target.android_deployment_data['lava_test_runner'] = LAVA_TEST_ANDROID
Target.android_deployment_data['lava_test_case'] = LAVA_TEST_CASE
Target.android_deployment_data['lava_test_shell'] = LAVA_TEST_SHELL
Target.android_deployment_data['lava_test_case'] = LAVA_TEST_CASE
Target.android_deployment_data['lava_test_case_attach'] = LAVA_TEST_CASE_ATTACH
Target.android_deployment_data['lava_test_sh_cmd'] = '/system/bin/mksh'
Target.android_deployment_data['lava_test_dir'] = '/data/lava'
Target.android_deployment_data['lava_test_results_part_attr'] = 'data_part_android_org'

Target.ubuntu_deployment_data['lava_test_runner'] = LAVA_TEST_UBUNTU
Target.ubuntu_deployment_data['lava_test_case'] = LAVA_TEST_CASE
Target.ubuntu_deployment_data['lava_test_shell'] = LAVA_TEST_SHELL
Target.ubuntu_deployment_data['lava_test_sh_cmd'] = '/bin/sh'
Target.ubuntu_deployment_data['lava_test_case_attach'] = LAVA_TEST_CASE_ATTACH
Target.ubuntu_deployment_data['lava_test_sh_cmd'] = '/bin/sh'
Target.ubuntu_deployment_data['lava_test_dir'] = '/lava'
Target.ubuntu_deployment_data['lava_test_results_part_attr'] = 'root_part'

Target.oe_deployment_data['lava_test_runner'] = LAVA_TEST_UBUNTU
Target.oe_deployment_data['lava_test_shell'] = LAVA_TEST_SHELL
Target.oe_deployment_data['lava_test_case'] = LAVA_TEST_CASE
Target.oe_deployment_data['lava_test_case_attach'] = LAVA_TEST_CASE_ATTACH
Target.oe_deployment_data['lava_test_sh_cmd'] = '/bin/sh'
Target.oe_deployment_data['lava_test_dir'] = '/lava'
Target.oe_deployment_data['lava_test_results_part_attr'] = 'root_part'

# 755 file permissions
XMOD = stat.S_IRWXU | stat.S_IXGRP | stat.S_IRGRP | stat.S_IXOTH | stat.S_IROTH


def _configure_ubuntu_startup(etcdir):
    logging.info('adding ubuntu upstart job')
    shutil.copy(LAVA_TEST_UPSTART, '%s/init/' % etcdir)

Target.ubuntu_deployment_data['lava_test_configure_startup'] = \
        _configure_ubuntu_startup


def _configure_oe_startup(etcdir):
    logging.info('adding init.d script')
    initd_file = '%s/init.d/lava-test-runner' % etcdir
    shutil.copy(LAVA_TEST_INITD, initd_file)
    os.chmod(initd_file, XMOD)
    shutil.copy(initd_file, '%s/rc5.d/S50lava-test-runner' % etcdir)
    shutil.copy(initd_file, '%s/rc6.d/K50lava-test-runner' % etcdir)

Target.oe_deployment_data['lava_test_configure_startup'] = \
        _configure_oe_startup


def _configure_android_startup(etcdir):
    logging.info('hacking android start up job')
    with open('%s/mkshrc' % etcdir, 'a') as f:
        f.write('\n/data/lava/bin/lava-test-runner\n')

Target.android_deployment_data['lava_test_configure_startup'] = \
        _configure_android_startup


class cmd_lava_test_shell(BaseAction):

    parameters_schema = {
        'type': 'object',
        'properties': {
<<<<<<< HEAD
            'testdef_urls': {'type': 'array', 'items': {'type': 'string'}},
            'signals': {'type': 'array', 'items': {'type': 'string'}},
=======
            'testdef_urls': {'type': 'array', 'items': {'type': 'string'},
                             'optional': True},
            'testdef_repos': {'type': 'array', 'items': {'type': 'object'},
                              'optional': True},
>>>>>>> 329fa693
            'timeout': {'type': 'integer', 'optional': True},
            },
        'additionalProperties': False,
        }

<<<<<<< HEAD
    def run(self, testdef_urls, signals, timeout=-1):
        self._bundle_helpers = []
        target = self.client.target_device
        self._assert_target(target)

        self._configure_target(target, testdef_urls)
        self._init_signals(signals)
=======
    def run(self, testdef_urls=None, testdef_repos=None, timeout=-1):
        target = self.client.target_device
        self._assert_target(target)

        self._configure_target(target, testdef_urls, testdef_repos)
>>>>>>> 329fa693

        with target.runner() as runner:
            start = time.time()
            while self._keep_running(runner, timeout):
                elapsed = time.time() - start
                timeout = int(timeout - elapsed)

        self._bundle_results(target)

    def _init_signals(self, job_signals):
        configured_signals = signals.get_signals()
        self._signals = []
        for signal in job_signals:
            if signal in configured_signals:
                self._signals.append(configured_signals[signal](self.client))
            else:
                logging.warn('No such signal "%s" configured' % signal)

    def _keep_running(self, runner, timeout):
        patterns = [
                '<LAVA_TEST_RUNNER>: exiting',
                pexpect.EOF,
                pexpect.TIMEOUT,
                '<LAVA_SIGNAL_(\S+) ([^>]+)>',
                ]

        idx = runner._connection.expect(patterns, timeout=timeout)
        if idx == 0:
            logging.info('lava_test_shell seems to have completed')
        elif idx == 1:
            logging.warn('lava_test_shell connection dropped')
        elif idx == 2:
            logging.warn('lava_test_shell has timed out')
        elif idx == 3:
            name, params = runner._connection.match.groups()
            params = params.split()
            self._on_signal(name, params)
            runner._connection.sendline('echo LAVA_ACK > %s' % ACK_FIFO)
            return True

        return False

    def _on_signal(self, name, params):
        for signal in self._signals:
            try:
                signal.on_signal(name, params)
            except:
                logging.exception("on_signal failed")

    def _get_test_definition_from_url(self, d, ldir, testdef_urls, tmpdir):
        tdirs = []
        for url in testdef_urls:
            testdef_file = download_image(url, self.context, tmpdir)
            with open(testdef_file, 'r') as f:
                logging.info('loading test definition')
                testdef = yaml.load(f)

                # android mount the partition under /system, while ubuntu
                # mounts under /, so we have hdir for where it is on the
                # host and tdir for how the target will see the path
                timestamp = str(time.time())
                hdir = '%s/tests/%s_%s' % \
                    (d, timestamp, testdef['metadata']['name'])
                tdir = '%s/tests/%s_%s' % \
                    (ldir, timestamp, testdef['metadata']['name'])
                self._copy_test(hdir, tdir, testdef)
                tdirs.append(tdir)

        return tdirs

    def _get_testdef_git_repo(self, testdef_repo, tmpdir, revision):
        cwd = os.getcwd()
        gitdir = os.path.join(tmpdir, 'gittestrepo')
        try:
            status = subprocess.call(['git', 'clone', testdef_repo,
                                      gitdir])
            if revision:
                os.chdir(gitdir)
                status = subprocess.call(['git', 'checkout', revision])
            return gitdir
        except Exception as e:
            logging.error('Unable to get test definition from git\n' + str(e))
        finally:
            os.chdir(cwd)

    def _get_testdef_bzr_repo(self, testdef_repo, tmpdir, revision):
        bzrdir = os.path.join(tmpdir, 'bzrtestrepo')
        try:
            # As per bzr revisionspec, '-1' is "The last revision in a
            # branch".
            if revision is None:
                revision = '-1'

            status = subprocess.call(['bzr', 'branch', '-r', revision,
                                      testdef_repo, bzrdir])
            return bzrdir
        except Exception as e:
            logging.error('Unable to get test definition from bzr\n' + str(e))

    def _get_test_definition_from_repo(self, d, ldir, testdef_repo, tmpdir):
        tdirs = []
        if 'git-repo' in testdef_repo:
            repo = self._get_testdef_git_repo(testdef_repo['git-repo'],
                                              tmpdir,
                                              testdef_repo.get('revision'))

        if 'bzr-repo' in testdef_repo:
            repo = self._get_testdef_bzr_repo(testdef_repo['bzr-repo'],
                                              tmpdir,
                                              testdef_repo.get('revision'))

        for test in testdef_repo['testdefs']:
            with open(os.path.join(repo, test), 'r') as f:
                logging.info('loading test definition ...')
                testdef = yaml.load(f)

            # android mount the partition under /system, while ubuntu mounts
            # under /, so we have hdir for where it is on the host and tdir
            # for how the target will see the path
            timestamp = str(time.time())
            hdir = '%s/tests/%s_%s' % \
                (d, timestamp, testdef['metadata']['name'])
            tdir = '%s/tests/%s_%s' % \
                (ldir, timestamp, testdef['metadata']['name'])

            self._copy_test(hdir, tdir, testdef, repo)
            tdirs.append(tdir)

        return tdirs

    def _copy_runner(self, mntdir, target):
        xmod = (stat.S_IRWXU | stat.S_IXGRP | stat.S_IRGRP |
                stat.S_IXOTH | stat.S_IROTH)

        shcmd = target.deployment_data['lava_test_sh_cmd']
        runner = target.deployment_data['lava_test_runner']
        shutil.copy(runner, '%s/bin/lava-test-runner' % mntdir)
        os.chmod('%s/bin/lava-test-runner' % mntdir, XMOD)

        shcmd = target.deployment_data['lava_test_sh_cmd']

        for key in ['lava_test_shell', 'lava_test_case', 'lava_test_case_attach']:
            fname = target.deployment_data[key]
            with open(fname, 'r') as fin:
                with open('%s/bin/%s' % (mntdir, os.path.basename(fname)), 'w') as fout:
                    fout.write("#!%s\n\n" % shcmd)
                    fout.write(fin.read())
                    os.fchmod(fout.fileno(), XMOD)

        tc = target.deployment_data['lava_test_case']
        with open(tc, 'r') as fin:
            with open('%s/bin/lava-test-case' % mntdir, 'w') as fout:
                fout.write('#!%s\n\n' % shcmd)
                fout.write('ACK_FIFO=%s\n' % ACK_FIFO)
                fout.write(fin.read())
                os.fchmod(fout.fileno(), xmod)

    def _bzr_info(self, url, bzrdir):
        cwd = os.getcwd()
        try:
            os.chdir('%s' % bzrdir)
            revno = subprocess.check_output(['bzr', 'revno']).strip()
            return {
                'project_name': bzrdir,
                'branch_vcs': 'bzr',
                'branch_revision': revno,
                'branch_url': url,
                }
        finally:
            os.chdir(cwd)

    def _git_info(self, url, gitdir):
        cwd = os.getcwd()
        try:
            os.chdir('%s' % gitdir)
            commit_id = subprocess.check_output(
                ['git', 'log', '-1', '--pretty=%H']).strip()
            return {
                'project_name': url.rsplit('/')[-1],
                'branch_vcs': 'git',
                'branch_revision': commit_id,
                'branch_url': url,
                }
        finally:
            os.chdir(cwd)

    def _create_repos(self, testdef, testdir):
        cwd = os.getcwd()
        try:
            os.chdir(testdir)
            for repo in testdef['install'].get('bzr-repos', []):
                logging.info("bzr branch %s" % repo)
                # Pass non-existent BZR_HOME value, or otherwise bzr may
                # have non-reproducible behavior because it may rely on
                # bzr whoami value, presence of ssh keys, etc.
                subprocess.check_call(['bzr', 'branch', repo],
                    env={'BZR_HOME': '/dev/null', 'BZR_LOG': '/dev/null'})
                name = repo.replace('lp:', '').split('/')[-1]
                self._sw_sources.append(self._bzr_info(repo, name))
            for repo in testdef['install'].get('git-repos', []):
                logging.info("git clone %s" % repo)
                subprocess.check_call(['git', 'clone', repo])
                name = os.path.splitext(os.path.basename(repo))[0]
                self._sw_sources.append(self._git_info(repo, name))
        finally:
            os.chdir(cwd)

    def _create_target_install(self, testdef, hostdir, targetdir):
        with open('%s/install.sh' % hostdir, 'w') as f:
            f.write('set -ex\n')
            f.write('cd %s\n' % targetdir)

            # TODO how should we handle this for Android?
            if 'deps' in testdef['install'] and \
                    testdef['install']['deps'] is not None:
                f.write('sudo apt-get update\n')
                f.write('sudo apt-get install -y ')
                for dep in testdef['install']['deps']:
                    f.write('%s ' % dep)
                f.write('\n')

            if 'steps' in testdef['install'] and \
                    testdef['install']['steps'] is not None:
                for cmd in testdef['install']['steps']:
                    f.write('%s\n' % cmd)

<<<<<<< HEAD
    def _copy_test(self, hostdir, targetdir, idx, testdef):
=======
    def _copy_test(self, hostdir, targetdir, testdef, testdef_repo=None):
>>>>>>> 329fa693
        self._sw_sources = []
        utils.ensure_directory(hostdir)
        with open('%s/testdef.yaml' % hostdir, 'w') as f:
            f.write(yaml.dump(testdef))

        if 'install' in testdef:
            self._create_repos(testdef, hostdir)
            self._create_target_install(testdef, hostdir, targetdir)

        with open('%s/run.sh' % hostdir, 'w') as f:
            f.write('set -e\n')
            f.write('export TESTRUN_IDX=%d\n' % idx)
            f.write('export TESTID=%s\n' % testdef['metadata']['name'])
            f.write('[ -p %s ] && rm %s\n' % (ACK_FIFO, ACK_FIFO))
            f.write('mkfifo %s\n' % ACK_FIFO)
            f.write('cd %s\n' % targetdir)
            f.write('echo "<LAVA_SIGNAL_STARTRUN $TESTRUN_IDX $TESTID>"\n')
            f.write('#wait up to 10 minutes for an ack from the dispatcher\n')
            f.write('read -t 600 < %s\n' % ACK_FIFO)
            if 'steps' in testdef['run'] \
              and testdef['run']['steps'] is not None:
              for cmd in testdef['run']['steps']:
                  f.write('%s\n' % cmd)
            f.write('echo "<LAVA_SIGNAL_ENDRUN $TESTRUN_IDX $TESTID>"\n')
            f.write('#wait up to 10 minutes for an ack from the dispatcher\n')
            f.write('read -t 600 < %s\n' % ACK_FIFO)

        if testdef_repo:
            for filepath in glob.glob(os.path.join(testdef_repo, '*')):
                shutil.copy2(filepath, hostdir)
            logging.info('copied all test files')

    def _mk_runner_dirs(self, mntdir):
        utils.ensure_directory('%s/bin' % mntdir)
        utils.ensure_directory_empty('%s/tests' % mntdir)

    def _configure_target(self, target, testdef_urls, testdef_repos):
        ldir = target.deployment_data['lava_test_dir']

        results_part = target.deployment_data['lava_test_results_part_attr']
        results_part = getattr(target.config, results_part)

        with target.file_system(results_part, 'lava') as d:
            self._mk_runner_dirs(d)
            self._copy_runner(d, target)
            testdirs = []
<<<<<<< HEAD
            for i, url in enumerate(testdef_urls):
                testdef = self._get_test_definition(url, target.scratch_dir)
                # android mount the partition under /system, while ubuntu
                # mounts under /, so we have hdir for where it is on the host
                # and tdir for how the target will see the path
                name = testdef.get('metadata').get('name')
                hdir = '%s/tests/%d_%s' % (d, i, name)
                tdir = '%s/tests/%d_%s' % (ldir, i, name)
                self._copy_test(hdir, tdir, i, testdef)
                testdirs.append(tdir)
=======

            if testdef_urls:
                tdirs = self._get_test_definition_from_url( \
                    d, ldir, testdef_urls, target.scratch_dir)
                testdirs = testdirs + tdirs

            if testdef_repos:
                for repo in testdef_repos:
                    tdirs = self._get_test_definition_from_repo( \
                        d, ldir, repo, target.scratch_dir)
                    testdirs = testdirs + tdirs
>>>>>>> 329fa693

            with open('%s/lava-test-runner.conf' % d, 'w') as f:
                for testdir in testdirs:
                    f.write('%s\n' % testdir)

        with target.file_system(target.config.root_part, 'etc') as d:
            target.deployment_data['lava_test_configure_startup'](d)

    def _bundle_results(self, target):
        """ Pulls the results from the target device and builds a bundle
        """
        results_part = target.deployment_data['lava_test_results_part_attr']
        results_part = getattr(target.config, results_part)
        rdir = self.context.host_result_dir

        with target.file_system(results_part, 'lava/results') as d:
            bundle = lava_test_shell.get_bundle(d, self._sw_sources)
            for signal in self._signals:
                try:
                    signal.postprocess_bundle(bundle)
                except:
                    logging.exception('postprocess_bundle failed')

            utils.ensure_directory_empty(d)

            (fd, name) = tempfile.mkstemp(
                prefix='lava-test-shell', suffix='.bundle', dir=rdir)
            with os.fdopen(fd, 'w') as f:
                DocumentIO.dump(f, bundle)

    def _assert_target(self, target):
        """ Ensure the target has the proper deployment data required by this
        action. This allows us to exit the action early rather than going 75%
        through the steps before discovering something required is missing
        """
        if not target.deployment_data:
            raise RuntimeError('Target includes no deployment_data')

        keys = ['lava_test_runner', 'lava_test_shell', 'lava_test_dir',
                'lava_test_configure_startup', 'lava_test_sh_cmd']
        for k in keys:
            if k not in target.deployment_data:
                raise RuntimeError('Target deployment_data missing %s' % k)<|MERGE_RESOLUTION|>--- conflicted
+++ resolved
@@ -199,35 +199,20 @@
     parameters_schema = {
         'type': 'object',
         'properties': {
-<<<<<<< HEAD
-            'testdef_urls': {'type': 'array', 'items': {'type': 'string'}},
-            'signals': {'type': 'array', 'items': {'type': 'string'}},
-=======
             'testdef_urls': {'type': 'array', 'items': {'type': 'string'},
                              'optional': True},
             'testdef_repos': {'type': 'array', 'items': {'type': 'object'},
                               'optional': True},
->>>>>>> 329fa693
             'timeout': {'type': 'integer', 'optional': True},
             },
         'additionalProperties': False,
         }
 
-<<<<<<< HEAD
-    def run(self, testdef_urls, signals, timeout=-1):
-        self._bundle_helpers = []
-        target = self.client.target_device
-        self._assert_target(target)
-
-        self._configure_target(target, testdef_urls)
-        self._init_signals(signals)
-=======
     def run(self, testdef_urls=None, testdef_repos=None, timeout=-1):
         target = self.client.target_device
         self._assert_target(target)
 
         self._configure_target(target, testdef_urls, testdef_repos)
->>>>>>> 329fa693
 
         with target.runner() as runner:
             start = time.time()
@@ -454,11 +439,7 @@
                 for cmd in testdef['install']['steps']:
                     f.write('%s\n' % cmd)
 
-<<<<<<< HEAD
-    def _copy_test(self, hostdir, targetdir, idx, testdef):
-=======
     def _copy_test(self, hostdir, targetdir, testdef, testdef_repo=None):
->>>>>>> 329fa693
         self._sw_sources = []
         utils.ensure_directory(hostdir)
         with open('%s/testdef.yaml' % hostdir, 'w') as f:
@@ -470,7 +451,7 @@
 
         with open('%s/run.sh' % hostdir, 'w') as f:
             f.write('set -e\n')
-            f.write('export TESTRUN_IDX=%d\n' % idx)
+            f.write('export TESTRUN_ID=%s\n' % os.path.basename(targetdir))
             f.write('export TESTID=%s\n' % testdef['metadata']['name'])
             f.write('[ -p %s ] && rm %s\n' % (ACK_FIFO, ACK_FIFO))
             f.write('mkfifo %s\n' % ACK_FIFO)
@@ -505,18 +486,6 @@
             self._mk_runner_dirs(d)
             self._copy_runner(d, target)
             testdirs = []
-<<<<<<< HEAD
-            for i, url in enumerate(testdef_urls):
-                testdef = self._get_test_definition(url, target.scratch_dir)
-                # android mount the partition under /system, while ubuntu
-                # mounts under /, so we have hdir for where it is on the host
-                # and tdir for how the target will see the path
-                name = testdef.get('metadata').get('name')
-                hdir = '%s/tests/%d_%s' % (d, i, name)
-                tdir = '%s/tests/%d_%s' % (ldir, i, name)
-                self._copy_test(hdir, tdir, i, testdef)
-                testdirs.append(tdir)
-=======
 
             if testdef_urls:
                 tdirs = self._get_test_definition_from_url( \
@@ -528,7 +497,6 @@
                     tdirs = self._get_test_definition_from_repo( \
                         d, ldir, repo, target.scratch_dir)
                     testdirs = testdirs + tdirs
->>>>>>> 329fa693
 
             with open('%s/lava-test-runner.conf' % d, 'w') as f:
                 for testdir in testdirs:
