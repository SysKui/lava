--- conflicted
+++ resolved
@@ -56,14 +56,9 @@
             self.deploy_linaro_rootfs(root_url)
             self.deploy_linaro_bootfs(boot_url)
         except:
-<<<<<<< HEAD
-            shutil.rmtree(self.tarball_dir)
             raise CriticalError("Deployment failed")
-=======
-            raise
         finally:
             shutil.rmtree(self.tarball_dir)
->>>>>>> af8e869c
 
     def _get_partition_offset(self, image, partno):
         cmd = 'parted %s -m -s unit b print' % image
