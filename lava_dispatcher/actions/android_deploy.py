#!/usr/bin/python

# Copyright (C) 2011 Linaro Limited
#
# Author: Linaro Validation Team <linaro-dev@lists.linaro.org>
#
# This file is part of LAVA Dispatcher.
#
# LAVA Dispatcher is free software; you can redistribute it and/or modify
# it under the terms of the GNU General Public License as published by
# the Free Software Foundation; either version 2 of the License, or
# (at your option) any later version.
#
# LAVA Dispatcher is distributed in the hope that it will be useful,
# but WITHOUT ANY WARRANTY; without even the implied warranty of
# MERCHANTABILITY or FITNESS FOR A PARTICULAR PURPOSE.  See the
# GNU General Public License for more details.
#
# You should have received a copy of the GNU General Public License
# along with this program; if not, see <http://www.gnu.org/licenses>.

from lava_dispatcher.actions import BaseAction
import os
import shutil
import traceback
import logging

from tempfile import mkdtemp
from lava_dispatcher.utils import download, download_with_cache
from lava_dispatcher.client import CriticalError

class cmd_deploy_linaro_android_image(BaseAction):
    def run(self, boot, system, data, pkg=None, use_cache=True):
        LAVA_IMAGE_TMPDIR = self.context.lava_image_tmpdir
        LAVA_IMAGE_URL = self.context.lava_image_url
        logging.info("Deploying Android on %s" % self.client.hostname)
        logging.info("  boot: %s" % boot)
        logging.info("  system: %s" % system)
        logging.info("  data: %s" % data)
        logging.info("Boot master image")
        self.client.boot_master_image()

        with self.client.master_session() as session:
            logging.info("Waiting for network to come up...")
            try:
                session.wait_network_up()
            except:
                tb = traceback.format_exc()
                self.client.sio.write(tb)
                raise CriticalError("Unable to reach LAVA server, check network")

            try:
                boot_tbz2, system_tbz2, data_tbz2, pkg_tbz2 = \
                    self.download_tarballs(boot, system, data, pkg, use_cache)
            except:
                tb = traceback.format_exc()
                self.client.sio.write(tb)
                raise CriticalError("Unable to download artifacts for deployment")

            boot_tarball = boot_tbz2.replace(LAVA_IMAGE_TMPDIR, '')
            system_tarball = system_tbz2.replace(LAVA_IMAGE_TMPDIR, '')
            data_tarball = data_tbz2.replace(LAVA_IMAGE_TMPDIR, '')

            boot_url = '/'.join(u.strip('/') for u in [
                LAVA_IMAGE_URL, boot_tarball])
            system_url = '/'.join(u.strip('/') for u in [
                LAVA_IMAGE_URL, system_tarball])
            data_url = '/'.join(u.strip('/') for u in [
                LAVA_IMAGE_URL, data_tarball])
            if pkg_tbz2:
                pkg_tarball = pkg_tbz2.replace(LAVA_IMAGE_TMPDIR, '')
                pkg_url = '/'.join(u.strip('/') for u in [
                    LAVA_IMAGE_URL, pkg_tarball])

            try:
                if pkg_tbz2:
                    self.deploy_linaro_android_testboot(session, boot_url, pkg_url)
                else:
                    self.deploy_linaro_android_testboot(session, boot_url)
                self.deploy_linaro_android_testrootfs(session, system_url)
                self.purge_linaro_android_sdcard(session)
            except:
                tb = traceback.format_exc()
                self.client.sio.write(tb)
                raise CriticalError("Android deployment failed")
            finally:
                shutil.rmtree(self.tarball_dir)
                logging.info("Android image deployment exiting")

    def download_tarballs(self, boot_url, system_url, data_url, pkg_url=None,
            use_cache=True):
        """Download tarballs from a boot, system and data tarball url

        :param boot_url: url of the Linaro Android boot tarball to download
        :param system_url: url of the Linaro Android system tarball to download
        :param data_url: url of the Linaro Android data tarball to download
        :param pkg_url: url of the custom kernel tarball to download
        :param use_cache: whether or not to use the cached copy (if it exists)
        """
        lava_cachedir = self.context.lava_cachedir
        LAVA_IMAGE_TMPDIR = self.context.lava_image_tmpdir
        self.tarball_dir = mkdtemp(dir=LAVA_IMAGE_TMPDIR)
        tarball_dir = self.tarball_dir
        os.chmod(tarball_dir, 0755)
        logging.info("Downloading the image files")

        if use_cache:
            boot_path = download_with_cache(boot_url, tarball_dir, lava_cachedir)
            system_path = download_with_cache(system_url, tarball_dir, lava_cachedir)
            data_path = download_with_cache(data_url, tarball_dir, lava_cachedir)
            if pkg_url:
                pkg_path = download_with_cache(pkg_url, tarball_dir)
            else:
                pkg_path = None
        else:
            boot_path = download(boot_url, tarball_dir)
            system_path = download(system_url, tarball_dir)
            data_path = download(data_url, tarball_dir)
            if pkg_url:
                pkg_path = download(pkg_url, tarball_dir)
            else:
                pkg_path = None
        logging.info("Downloaded the image files")
        return  boot_path, system_path, data_path, pkg_path

    def deploy_linaro_android_testboot(self, session, boottbz2, pkgbz2=None):
        logging.info("Deploying test boot filesystem")
        session.run('umount /dev/disk/by-label/testboot')
        session.run('mkfs.vfat /dev/disk/by-label/testboot '
                              '-n testboot')
        session.run('udevadm trigger')
        session.run('mkdir -p /mnt/lava/boot')
        session.run('mount /dev/disk/by-label/testboot '
                              '/mnt/lava/boot')
        session.run('wget -qO- %s |tar --numeric-owner -C /mnt/lava -xjf -' % boottbz2)
        if pkgbz2:
            session.run(
                'wget -qO- %s |tar --numeric-owner -C /mnt/lava -xjf -' 
                    % pkgbz2)

        self.recreate_uInitrd(session)

        session.run('umount /mnt/lava/boot')

    def recreate_uInitrd(self, session):
        logging.info("Recreate uInitrd")
        # Original android sdcard partition layout by l-a-m-c
        sys_part_org = self.client.device_option("sys_part_android_org")
        cache_part_org = self.client.device_option("cache_part_android_org")
        data_part_org = self.client.device_option("data_part_android_org")
        # Sdcard layout in Lava image
        sys_part_lava = self.client.device_option("sys_part_android")

        session.run('mkdir -p ~/tmp/')
        session.run('mv /mnt/lava/boot/uInitrd ~/tmp')
        session.run('cd ~/tmp/')

        session.run('dd if=uInitrd of=uInitrd.data ibs=64 skip=1')
        session.run('mv uInitrd.data ramdisk.cpio.gz')
        session.run(
            'gzip -d ramdisk.cpio.gz; cpio -i -F ramdisk.cpio')
        session.run(
            'sed -i "/mount ext4 \/dev\/block\/mmcblk0p%s/d" init.rc'
            % cache_part_org)
        session.run(
            'sed -i "/mount ext4 \/dev\/block\/mmcblk0p%s/d" init.rc'
            % data_part_org)
        session.run('sed -i "s/mmcblk0p%s/mmcblk0p%s/g" init.rc'
            % (sys_part_org, sys_part_lava))
        session.run(
            'sed -i "/export PATH/a \ \ \ \ export PS1 root@linaro: " init.rc')

        session.run(
            'cpio -i -t -F ramdisk.cpio | cpio -o -H newc | \
                gzip > ramdisk_new.cpio.gz')

        session.run(
            'mkimage -A arm -O linux -T ramdisk -n "Android Ramdisk Image" \
                -d ramdisk_new.cpio.gz uInitrd')

        session.run('cd -')
        session.run('mv ~/tmp/uInitrd /mnt/lava/boot/uInitrd')
        session.run('rm -rf ~/tmp')

    def deploy_linaro_android_testrootfs(self, session, systemtbz2):
        logging.info("Deploying the test root filesystem")
        sdcard_part_lava = self.client.device_option("sdcard_part_android")

        session.run('umount /dev/disk/by-label/testrootfs')
        session.run(
            'mkfs.ext4 -q /dev/disk/by-label/testrootfs -L testrootfs')
        session.run('udevadm trigger')
        session.run('mkdir -p /mnt/lava/system')
        session.run(
            'mount /dev/disk/by-label/testrootfs /mnt/lava/system')
        session.run(
            'wget -qO- %s |tar --numeric-owner -C /mnt/lava -xjf -' % systemtbz2,
            timeout=600)

        sed_cmd = "/dev_mount sdcard \/mnt\/sdcard/c dev_mount sdcard /mnt/sdcard %s " \
            "/devices/platform/omap/omap_hsmmc.0/mmc_host/mmc0" %sdcard_part_lava
        session.run(
            'sed -i "%s" /mnt/lava/system/etc/vold.fstab' % sed_cmd)
<<<<<<< HEAD
        session.run('umount /mnt/lava/system')
=======
        #Change the prompt if it exists in mkshrc also
        client.run_cmd_master('sed -i "s/^PS1=.*$/PS1=\'root@linaro: \'/" /mnt/lava/system/etc/mkshrc')
        client.run_cmd_master('umount /mnt/lava/system')
>>>>>>> 45a7ea47

    def purge_linaro_android_sdcard(self, session):
        logging.info("Reformatting Linaro Android sdcard filesystem")
        session.run('mkfs.vfat /dev/disk/by-label/sdcard -n sdcard')
        session.run('udevadm trigger')

    def deploy_linaro_android_system(self, session, systemtbz2):
        logging.info("Deploying the Android system")
        session.run('mkfs.ext4 -q /dev/disk/by-label/system -L system')
        session.run('udevadm trigger')
        session.run('mkdir -p /mnt/lava/system')
        session.run('mount /dev/disk/by-label/system /mnt/lava/system')
        session.run(
            'wget -qO- %s |tar --numeric-owner -C /mnt/lava -xjf -' % systemtbz2,
            timeout=600)
        session.run('umount /mnt/lava/system')

    def deploy_linaro_android_data(self, session, datatbz2):
        logging.info("Deploying the Android data")
        session.run('mkfs.ext4 -q /dev/disk/by-label/data -L data')
        session.run('udevadm trigger')
        session.run('mkdir -p /mnt/lava/data')
        session.run('mount /dev/disk/by-label/data /mnt/lava/data')
        session.run(
            'wget -qO- %s |tar --numeric-owner -C /mnt/lava -xjf -' % datatbz2,
            timeout=600)
        session.run('umount /mnt/lava/data')<|MERGE_RESOLUTION|>--- conflicted
+++ resolved
@@ -201,13 +201,8 @@
             "/devices/platform/omap/omap_hsmmc.0/mmc_host/mmc0" %sdcard_part_lava
         session.run(
             'sed -i "%s" /mnt/lava/system/etc/vold.fstab' % sed_cmd)
-<<<<<<< HEAD
         session.run('umount /mnt/lava/system')
-=======
-        #Change the prompt if it exists in mkshrc also
-        client.run_cmd_master('sed -i "s/^PS1=.*$/PS1=\'root@linaro: \'/" /mnt/lava/system/etc/mkshrc')
-        client.run_cmd_master('umount /mnt/lava/system')
->>>>>>> 45a7ea47
+        session.run('sed -i "s/^PS1=.*$/PS1=\'root@linaro: \'/" /mnt/lava/system/etc/mkshrc')
 
     def purge_linaro_android_sdcard(self, session):
         logging.info("Reformatting Linaro Android sdcard filesystem")
