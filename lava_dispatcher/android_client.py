# Copyright (C) 2011 Linaro Limited
#
# Author: Linaro Validation Team <linaro-dev@lists.linaro.org>
#
# This file is part of LAVA Dispatcher.
#
# LAVA Dispatcher is free software; you can redistribute it and/or modify
# it under the terms of the GNU General Public License as published by
# the Free Software Foundation; either version 2 of the License, or
# (at your option) any later version.
#
# LAVA Dispatcher is distributed in the hope that it will be useful,
# but WITHOUT ANY WARRANTY; without even the implied warranty of
# MERCHANTABILITY or FITNESS FOR A PARTICULAR PURPOSE.  See the
# GNU General Public License for more details.
#
# You should have received a copy of the GNU General Public License
# along with this program; if not, see <http://www.gnu.org/licenses>.

import logging
import os
import pexpect
import sys
from tempfile import mkdtemp
import time

from lava_dispatcher.client import LavaClient, NetworkError, GeneralError
from lava_dispatcher.utils import string_to_list


class LavaAndroidClient(LavaClient):
    def __init__(self, context, config):
        LavaClient.__init__(self, context, config)
        # use a random result directory on android for they are using same host
        self.android_result_dir = mkdtemp(
            dir='/tmp/%s' % context.config.get("LAVA_RESULT_DIR"))
        os.chmod(self.android_result_dir, 0755)

    def run_adb_shell_command(self, dev_id, cmd, response, timeout=-1):
        adb_cmd = "adb -s %s shell %s" % (dev_id, cmd)
        try:
            adb_proc = pexpect.spawn(adb_cmd, logfile=sys.stdout)
            match_id = adb_proc.expect([response, pexpect.EOF], timeout=timeout)
            if match_id == 0:
                return True
        except pexpect.TIMEOUT:
            pass
        return False

    def boot_linaro_android_image(self):
        """Reboot the system to the test android image."""
        self._boot(string_to_list(self.config.get('boot_cmds_android')))
        self.in_test_shell()
        self.connection.sendline("export PS1=\"root@linaro: \"")

        self.enable_adb_over_tcpip()
        self.android_adb_disconnect_over_default_nic_ip()

    def android_logcat_clear(self):
        cmd = "logcat -c"
        self.connection.sendline(cmd)

    def _android_logcat_start(self):
        cmd = "logcat"
        self.connection.sendline(cmd)

    def android_logcat_monitor(self, pattern, timeout= -1):
        self.android_logcat_stop()
        cmd = 'logcat'
        self.connection.sendline(cmd)
        match_id = self.connection.expect(pattern, timeout=timeout)
        if match_id == 0:
            return True
        else:
            return False

    def android_logcat_stop(self):
        self.connection.sendcontrol('C')
        logging.info("logcat cancelled")

    # adb cound be connected through network
    def android_adb_connect(self, dev_ip):
        pattern1 = "connected to (\d{1,3}\.\d{1,3}\.\d{1,3}\.\d{1,3}:\d{1,5})"
        pattern2 = "already connected to (\d{1,3}\.\d{1,3}\.\d{1,3}\.\d{1,3}:\d{1,5})"
        pattern3 = "unable to connect to"

        cmd = "adb connect %s" % dev_ip
        adb_proc = pexpect.spawn(cmd, timeout=300, logfile=sys.stdout)
        match_id = adb_proc.expect([pattern1, pattern2, pattern3, pexpect.EOF])
        if match_id == 0 or match_id == 1:
            dev_name = adb_proc.match.groups()[0]
            return dev_name
        else:
            return None

    def android_adb_disconnect(self, dev_ip):
        cmd = "adb disconnect %s" % dev_ip
        pexpect.run(cmd, timeout=300, logfile=sys.stdout)

    def check_adb_status(self):
        device_ip = self.get_default_nic_ip()
        if device_ip is not None:
            dev_name = self.android_adb_connect(device_ip)
            if dev_name is not None:
                logging.info("dev_name = " + dev_name)
                result = self.run_adb_shell_command(dev_name, "echo 1", "1")
                self.android_adb_disconnect(device_ip)
                return result
        return False

    def get_default_nic_ip(self):
        # XXX: IP could be assigned in other way in the validation farm
        network_interface = self.default_network_interface
        ip = None
        try:
            ip = self._get_default_nic_ip_by_ifconfig(network_interface)
        except:
            logging.exception("_get_default_nic_ip_by_ifconfig failed")
            pass

        if ip is None:
            self.get_ip_via_dhcp(network_interface)
            ip = self._get_default_nic_ip_by_ifconfig(network_interface)
        return ip

    def _get_default_nic_ip_by_ifconfig(self, nic_name):
        # Check network ip and setup adb connection
        ip_pattern = "%s: ip (\d{1,3}\.\d{1,3}\.\d{1,3}\.\d{1,3}) mask" % nic_name
        cmd = "ifconfig %s" % nic_name
        self.connection.sendline('')
        self.connection.sendline(cmd)
        match_id = 0
        try:
            match_id = self.connection.expect([ip_pattern, pexpect.EOF], timeout=60)
        except Exception as e:
            raise NetworkError("ifconfig can not match ip pattern for %s:%s" % (nic_name, e))

        if match_id == 0:
            match_group = self.connection.match.groups()
            if len(match_group) > 0:
                return match_group[0]
        return None

    def get_ip_via_dhcp(self, nic):
        try:
            self.run_cmd_tester('netcfg %s dhcp' % nic, timeout=60)
        except:
            logging.exception("netcfg %s dhcp failed" % nic)
            raise NetworkError("netcfg %s dhcp exception" % nic)


    def android_adb_connect_over_default_nic_ip(self):
        dev_ip = self.get_default_nic_ip()
        if dev_ip is not None:
            return self.android_adb_connect(dev_ip)

    def android_adb_disconnect_over_default_nic_ip(self):
        dev_ip = self.get_default_nic_ip()
        if dev_ip is not None:
            self.android_adb_disconnect(dev_ip)

    def enable_adb_over_tcpip(self):
        self.connection.sendline('echo 0>/sys/class/android_usb/android0/enable')
        self.connection.sendline('setprop service.adb.tcp.port 5555')
        self.connection.sendline('stop adbd')
        self.connection.sendline('start adbd')

    def wait_home_screen(self):
        cmd = 'getprop init.svc.bootanim'
        for count in range(100):
            self.connection.sendline(cmd)
            match_id = self.connection.expect('stopped')
            if match_id == 0:
                return True
            time.sleep(1)
        raise GeneralError('The home screen does not displayed')

    def check_sys_bootup(self):
        result_pattern = "([0-1])"
        cmd = "getprop sys.boot_completed"
<<<<<<< HEAD
        self.connection.sendline(cmd)
        id = self.connection.expect([result_pattern], timeout = 60)
        if id == 0:
            return True
        else:
            return False
=======
        self.proc.sendline(cmd)
        match_id = self.proc.expect([result_pattern], timeout = 60)
        return match_id == 0
>>>>>>> 209df9a2
<|MERGE_RESOLUTION|>--- conflicted
+++ resolved
@@ -178,15 +178,6 @@
     def check_sys_bootup(self):
         result_pattern = "([0-1])"
         cmd = "getprop sys.boot_completed"
-<<<<<<< HEAD
         self.connection.sendline(cmd)
-        id = self.connection.expect([result_pattern], timeout = 60)
-        if id == 0:
-            return True
-        else:
-            return False
-=======
-        self.proc.sendline(cmd)
-        match_id = self.proc.expect([result_pattern], timeout = 60)
-        return match_id == 0
->>>>>>> 209df9a2
+        match_id = self.connection.expect([result_pattern], timeout = 60)
+        return match_id == 0