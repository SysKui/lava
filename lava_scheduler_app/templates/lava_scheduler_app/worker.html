{% extends "layouts/content.html" %}
{% load django_tables2 %}

{% block styles %}
  <style>
    details, summary { display: block; padding: 0.2em; }
    summary { cursor: pointer; }
    summary:hover, summary:focus { background: #ddd; }
    .no-details details > * { display: none; }
    .no-details details.open > * { display: block; }
    .no-details details summary:before { width: 20px; content: '► '; }
    .no-details details.open summary:before { content: '▼ '; }
    .no-details details summary { display: block; }
  </style>
{% endblock %}

{% block content %}
<div class="row">
  <div class="col-md-4">
    <dl class="dl-horizontal">
      <dt>Hostname</dt>
      <dd>{{ worker.hostname }}</dd>
      <dt>Description</dt>
      {% if can_admin %}
      <form method="POST" action="{% url 'lava.scheduler.edit_worker_desc' %}">
        <dd>
          {% csrf_token %}
          <div class="edit_desc" id="{{ worker.pk }}">{{ worker.get_description|default:"<i>...</i>" }}</div>
        </dd>
      </form>
      {% else %}
      <dd>{{ worker.get_description|default:"<i>...</i>" }}</dd>
      {% endif %}
    </dl>
  </div>
  <div class="col-md-4">
    <dl class="dl-horizontal">
      <dt>State</dt>
        {% if worker.state == worker.STATE_ONLINE %}
      <dd class="text-success">{{ worker.get_state_display }}</dd>
        {% else %}
      <dd class="text-danger">{% if worker.health == worker.HEALTH_ACTIVE %}<div class="glyphicon glyphicon-fire"></div>&nbsp;{% endif %}{{ worker.get_state_display }}</dd>
        {% endif %}
      <dt>Health</dt>
      <dd>
        {% if worker.health == worker.HEALTH_ACTIVE %}
      <span class="label label-success">
        {% elif worker.health == worker.HEALTH_MAINTENANCE %}
      <span class="label label-warning">
        {% else %}
      <span class="label label-danger">
        {% endif %}
        {{ worker.get_health_display }}
      </span>
        {% if can_admin %}
<<<<<<< HEAD
        &nbsp;<span class="glyphicon glyphicon-pencil" data-toggle="modal" data-target="#healthModal"></span>
=======
        &nbsp;<a href="#healthModal" data-toggle="modal" data-target="#healthModal"><span class="glyphicon glyphicon-pencil"></span></a>
>>>>>>> 9ef41db7
        <div class="modal fade" id="healthModal" tabindex="-1" role="dialog" aria-labelledby="healthModalLabel">
          <div class="modal-dialog" role="document">
            <div class="modal-content">
              <div class="modal-header">
                <button type="button" class="close" data-dismiss="modal" aria-label="Close"><span aria-hidden="true">&times;</span></button>
                <h4 class="modal-title" id="healthModalLabel">Worker health</h4>
              </div>
              <div class="modal-body">
                <form method="post" action="{% url 'lava.scheduler.worker.health' worker.pk %}">
                  {% csrf_token %}
                  <div class="form-group">
                    <label for="health" class="control-label">Health:</label>
                    <select name="health" class="form-control" id="health">
                      {% if worker.health != worker.HEALTH_ACTIVE %}<option>Active</option>{% endif %}
                      {% if worker.health != worker.HEALTH_MAINTENANCE %}<option>Maintenance</option>{% endif %}
                      {% if worker.health != worker.HEALTH_RETIRED %}<option>Retired</option>{% endif %}
                    </select>
                  </div>
                  <div class="form-group">
                    <label for="reason" class="control-label">Reason:</label>
                    <textarea name="reason" class="form-control" id="reason"></textarea>
                  </div>
                  <button type="button" class="btn btn-default" data-dismiss="modal">Cancel</button>
                  <button class="btn btn-primary" type="submit">Set health</button>
                </form>
              </div>
            </div>
          </div>
        </div>
        {% endif %}
      </dd>
    </dl>
  </div>
  <div class="col-md-4">
    <dl class="dl-horizontal">
      <dt>Devices</dt>
      <dd>{{ worker.device_set.all.count }}</dd>
      <dt>Retired devices</dt>
      <dd>{{ worker.retired_devices_count }}</dd>
    </dl>
  </div>
</div>

<hr/>
<h3>Devices Attached</h3>
{% render_table worker_device_table %}

<h3>Transitions</h3>
{% render_table worker_log_table %}

{% endblock %}

{% block scripts %}
<script type="text/javascript" src="{{ STATIC_URL }}lava_scheduler_app/js/jquery.details.min.js"></script>
<script type="text/javascript" src="{{ STATIC_URL }}lava_scheduler_app/js/jquery.jeditable.min.js"></script>
<script type="text/javascript" src="{{ STATIC_URL }}lava_scheduler_app/js/tables.min.js"></script>
<script>
$(document).ready(
  function() {
    $('.edit_desc').editable('{% url 'lava.scheduler.edit_worker_desc' %}',
    {
        indicator  : 'Saving ...',
        tooltip    : 'Click to edit ...',
        submit     : 'OK',
        submitdata : {"csrfmiddlewaretoken": $("[name='csrfmiddlewaretoken']").val()}
    });
});
</script>
{% endblock %}<|MERGE_RESOLUTION|>--- conflicted
+++ resolved
@@ -53,11 +53,7 @@
         {{ worker.get_health_display }}
       </span>
         {% if can_admin %}
-<<<<<<< HEAD
-        &nbsp;<span class="glyphicon glyphicon-pencil" data-toggle="modal" data-target="#healthModal"></span>
-=======
         &nbsp;<a href="#healthModal" data-toggle="modal" data-target="#healthModal"><span class="glyphicon glyphicon-pencil"></span></a>
->>>>>>> 9ef41db7
         <div class="modal fade" id="healthModal" tabindex="-1" role="dialog" aria-labelledby="healthModalLabel">
           <div class="modal-dialog" role="document">
             <div class="modal-content">
