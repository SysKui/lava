--- conflicted
+++ resolved
@@ -9,12 +9,8 @@
 TEST_MODULES = [
     'models.hw_device',
     'models.sw_package',
-<<<<<<< HEAD
     'models.test_case',
-    'other.legacy_tests',
-=======
     'other.tests',
->>>>>>> 14a16e8e
 ]
 
 def suite():
