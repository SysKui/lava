# Copyright (C) 2014 Linaro Limited
#
# Author: Neil Williams <neil.williams@linaro.org>
#         Remi Duraffort <remi.duraffort@linaro.org>
#
# This file is part of LAVA Dispatcher.
#
# LAVA Dispatcher is free software; you can redistribute it and/or modify
# it under the terms of the GNU General Public License as published by
# the Free Software Foundation; either version 2 of the License, or
# (at your option) any later version.
#
# LAVA Dispatcher is distributed in the hope that it will be useful,
# but WITHOUT ANY WARRANTY; without even the implied warranty of
# MERCHANTABILITY or FITNESS FOR A PARTICULAR PURPOSE.  See the
# GNU General Public License for more details.
#
# You should have received a copy of the GNU General Public License
# along
# with this program; if not, see <http://www.gnu.org/licenses>.

# This class is used for all downloads, including images and individual files for tftp.
# python2 only

import errno
import math
import os
import shutil
import time
import hashlib
import requests
import subprocess
import bz2
import contextlib
import lzma
import zlib
from lava_dispatcher.power import ResetDevice
from lava_dispatcher.protocols.lxc import LxcProtocol
from lava_dispatcher.actions.deploy import DeployAction
from lava_dispatcher.actions.deploy.overlay import OverlayAction
from lava_dispatcher.connections.serial import ConnectDevice
from lava_common.exceptions import (
    InfrastructureError,
    JobError,
    LAVABug,
)
from lava_dispatcher.action import (
    Action,
    Pipeline,
)
from lava_dispatcher.logical import (
    Deployment,
    RetryAction,
)
from lava_dispatcher.utils.compression import untar_file
from lava_dispatcher.utils.filesystem import (
    copy_to_lxc,
    lava_lxc_home,
    copy_overlay_to_lxc,
)
from lava_common.constants import (
    FILE_DOWNLOAD_CHUNK_SIZE,
    HTTP_DOWNLOAD_CHUNK_SIZE,
    SCP_DOWNLOAD_CHUNK_SIZE,
)
from lava_dispatcher.actions.boot.fastboot import EnterFastbootAction
from lava_dispatcher.actions.boot.u_boot import UBootEnterFastbootAction

import urllib.parse as lavaurl

# pylint: disable=logging-not-lazy

# FIXME: separate download actions for decompressed and uncompressed downloads
# so that the logic can be held in the Strategy class, not the Action.
# FIXME: create a download3.py which uses urllib.urlparse


class DownloaderAction(RetryAction):
    """
    The retry pipeline for downloads.
    To allow any deploy action to work with multinode, each call *must* set a unique path.
    """

    name = "download-retry"
    description = "download with retry"
    summary = "download-retry"

    def __init__(self, key, path, uniquify=True):
        super().__init__()
        self.max_retries = 3
        self.key = key  # the key in the parameters of what to download
        self.path = path  # where to download
        self.uniquify = uniquify

    def populate(self, parameters):
        self.internal_pipeline = Pipeline(parent=self, job=self.job, parameters=parameters)

        # Find the right action according to the url
        if 'images' in parameters and self.key in parameters['images']:
            url = parameters['images'][self.key].get('url')
        else:
            url = parameters[self.key].get('url')
        if url is None:
            raise JobError("Invalid deploy action: 'url' is missing for '%s'" % self.key)

        url = lavaurl.urlparse(url)
        if url.scheme == 'scp':
            action = ScpDownloadAction(self.key, self.path, url, self.uniquify)
        elif url.scheme == 'http' or url.scheme == 'https':
            action = HttpDownloadAction(self.key, self.path, url, self.uniquify)  # pylint: disable=redefined-variable-type
        elif url.scheme == 'file':
            action = FileDownloadAction(self.key, self.path, url, self.uniquify)  # pylint: disable=redefined-variable-type
        elif url.scheme == 'lxc':
            action = LxcDownloadAction(self.key, self.path, url)  # pylint: disable=redefined-variable-type
        else:
            raise JobError("Unsupported url protocol scheme: %s" % url.scheme)
        self.internal_pipeline.add_action(action)


class DownloadHandler(Action):  # pylint: disable=too-many-instance-attributes
    """
    The identification of which downloader and whether to
    decompress needs to be done in the validation stage,
    with the ScpAction or HttpAction or FileAction being
    selected as part of the deployment. All the information
    needed to make this selection is available before the
    job starts, so populate the pipeline as specifically
    as possible.
    """

    name = "download-action"
    description = "download action"
    summary = "download-action"

    def __init__(self, key, path, url, uniquify=True):
        super().__init__()
        self.url = url
        self.key = key
        # If uniquify is True, store the files in a sub-directory to keep the
        # path unique.
        self.path = os.path.join(path, key) if uniquify else path
        self.size = -1
        self.decompress_command_map = {'xz': 'unxz', 'gz': 'gunzip', 'bz2': 'bunzip2'}

    def reader(self):
        raise LAVABug("'reader' function unimplemented")

    def cleanup(self, connection):
        if os.path.exists(self.path):
            self.logger.debug("Cleaning up download directory: %s", self.path)
            shutil.rmtree(self.path)
        self.set_namespace_data(action='download-action', label=self.key, key='file', value='')
        super().cleanup(connection)

    def _url_to_fname_suffix(self, path, modify):
        filename = os.path.basename(self.url.path)
        parts = filename.split('.')
        # Handle unmodified filename
        # Also files without suffixes, e.g. kernel images
        # Don't rename files we don't support decompressing during download
        if not modify or len(parts) == 1 or (modify not in self.decompress_command_map):
            return (os.path.join(path, filename),
                    None)
        else:
            return (os.path.join(path, '.'.join(parts[:-1])),
                    parts[-1])

    def validate(self):
        super().validate()
        if 'images' in self.parameters and self.key in self.parameters['images']:
            image = self.parameters['images'][self.key]
            self.url = lavaurl.urlparse(image['url'])
            compression = image.get('compression', None)
            archive = image.get('archive', None)
            image_name, _ = self._url_to_fname_suffix(self.path, compression)
            image_arg = image.get('image_arg', None)
            overlay = image.get('overlay', False)
            self.set_namespace_data(action='download-action', label=self.key,
                                    key='file', value=image_name)
            self.set_namespace_data(action='download-action', label=self.key,
                                    key='image_arg', value=image_arg)
            self.set_namespace_data(action='download-action', label=self.key,
                                    key='compression', value=compression)
        else:
            self.url = lavaurl.urlparse(self.parameters[self.key]['url'])
            compression = self.parameters[self.key].get('compression', None)
            archive = self.parameters[self.key].get('archive', None)
            overlay = self.parameters.get('overlay', False)
            fname, _ = self._url_to_fname_suffix(self.path, compression)
            self.set_namespace_data(action='download-action', label=self.key, key='file', value=fname)
            self.set_namespace_data(action='download-action', label=self.key, key='compression', value=compression)

        if overlay:
            self.set_namespace_data(action='download-action', label=self.key, key='overlay', value=overlay)
        if compression:
            if compression not in ['gz', 'bz2', 'xz', 'zip']:
                self.errors = "Unknown 'compression' format '%s'" % compression
        if archive:
            if archive not in ['tar']:
                self.errors = "Unknown 'archive' format '%s'" % archive
        # pass kernel type to boot Action
        if self.key == 'kernel' and ('kernel' in self.parameters):
            self.set_namespace_data(
                action='download-action', label='type', key=self.key,
                value=self.parameters[self.key].get('type', None))

    def run(self, connection, max_end_time, args=None):  # pylint: disable=too-many-locals,too-many-branches,too-many-statements
        def progress_unknown_total(downloaded_sz, last_val):
            """ Compute progress when the size is unknown """
            condition = downloaded_sz >= last_val + 25 * 1024 * 1024
            return (condition, downloaded_sz,
                    "progress %dMB" % (int(downloaded_sz / (1024 * 1024))) if condition else "")

        def progress_known_total(downloaded_sz, last_val):
            """ Compute progress when the size is known """
            percent = math.floor(downloaded_sz / float(self.size) * 100)
            condition = percent >= last_val + 5
            return (condition, percent,
                    "progress %3d%% (%dMB)" % (percent, int(downloaded_sz / (1024 * 1024))) if condition else "")

        connection = super().run(connection, max_end_time, args)
        # self.cookies = self.job.context.config.lava_cookies  # FIXME: work out how to restore
        md5 = hashlib.md5()
        sha256 = hashlib.sha256()

        # Create a fresh directory if the old one has been removed by a previous cleanup
        # (when retrying inside a RetryAction)
        try:
            os.makedirs(self.path, 0o755)
        except OSError as exc:
            if exc.errno != errno.EEXIST:
                raise InfrastructureError("Unable to create %s: %s" % (self.path, str(exc)))

        if 'images' in self.parameters and self.key in self.parameters['images']:
            remote = self.parameters['images'][self.key]
            compression = self.parameters['images'][self.key].get(
                'compression', False)

        else:
            remote = self.parameters[self.key]
            if self.key == 'ramdisk':
                compression = False
                self.logger.debug(
                    "Not decompressing ramdisk as can be used compressed.")
            else:
                compression = self.parameters[self.key].get('compression',
                                                            False)

        md5sum = remote.get('md5sum', None)
        sha256sum = remote.get('sha256sum', None)

        fname, _ = self._url_to_fname_suffix(self.path, compression)
        if os.path.isdir(fname):
            raise JobError("Download '%s' is a directory, not a file" % fname)
        if os.path.exists(fname):
            os.remove(fname)

        self.logger.info("downloading %s", remote['url'])
        self.logger.debug("saving as %s", fname)

        downloaded_size = 0
        beginning = time.time()
        # Choose the progress bar (is the size known?)
        if self.size == -1:
            self.logger.debug("total size: unknown")
            last_value = -25 * 1024 * 1024
            progress = progress_unknown_total
        else:
            self.logger.debug("total size: %d (%dMB)" % (self.size, int(self.size / (1024 * 1024))))
            last_value = -5
            progress = progress_known_total

        decompress_command = None
        if compression:
<<<<<<< HEAD
            if compression == 'gz':
                decompress_command = 'gunzip'
            elif compression == 'bz2':
                decompress_command = 'bunzip2'
            elif compression == 'xz':
                decompress_command = 'unxz'
            self.logger.debug("Using %s decompression" % compression)
=======
            if compression in self.decompress_command_map:
                decompress_command = self.decompress_command_map[compression]
                self.logger.info("Using %s to decompress %s", decompress_command, compression)
            else:
                self.logger.info("Compression %s specified but not decompressing during download", compression)
>>>>>>> e52d83dc
        else:
            self.logger.debug("No compression specified")

        def update_progress():
            nonlocal downloaded_size, last_value, md5, sha256
            downloaded_size += len(buff)
            (printing, new_value, msg) = progress(downloaded_size,
                                                  last_value)
            if printing:
                last_value = new_value
                self.logger.debug(msg)
            md5.update(buff)
            sha256.update(buff)

        if compression and decompress_command:
            try:
                with open(fname, 'wb') as dwnld_file:
                    proc = subprocess.Popen([decompress_command],
                                            stdin=subprocess.PIPE,
                                            stdout=dwnld_file)
            except (IOError, OSError) as exc:
                msg = "Unable to open %s: %s" % (fname, exc.strerror)
                self.logger.error(msg)
                raise InfrastructureError(msg)

            with proc.stdin as pipe:
                for buff in self.reader():
                    update_progress()
                    try:
                        pipe.write(buff)
                    except BrokenPipeError as exc:
                        error_message = str(exc)
                        self.logger.exception(error_message)
                        msg = "Make sure the 'compression' is corresponding " \
                              "to the image file type."
                        self.logger.error(msg)
                        raise JobError(error_message)
            proc.wait()
        else:
            with open(fname, 'wb') as dwnld_file:
                for buff in self.reader():
                    update_progress()
                    dwnld_file.write(buff)

        # Log the download speed
        ending = time.time()
        self.logger.info("%dMB downloaded in %0.2fs (%0.2fMB/s)" %
                         (downloaded_size / (1024 * 1024), round(ending - beginning, 2),
                          round(downloaded_size / (1024 * 1024 * (ending - beginning)), 2)))

        # set the dynamic data into the context
        self.set_namespace_data(action='download-action', label=self.key, key='file', value=fname)
        self.set_namespace_data(action='download-action', label=self.key, key='md5', value=md5.hexdigest())
        self.set_namespace_data(action='download-action', label=self.key, key='sha256', value=sha256.hexdigest())

        # handle archive files
        if 'images' in self.parameters and self.key in self.parameters['images']:
            archive = self.parameters['images'][self.key].get('archive', False)
        else:
            archive = self.parameters[self.key].get('archive', None)
        if archive:
            origin = fname
            target_fname = os.path.basename(origin).rstrip('.' + archive)
            target_fname_path = os.path.join(os.path.dirname(origin),
                                             target_fname)
            if os.path.exists(target_fname_path):
                os.remove(target_fname_path)

            if archive == 'tar':
                untar_file(origin, None, member=target_fname,
                           outfile=target_fname_path)
                self.set_namespace_data(action='download-action', label=self.key, key='file', value=target_fname_path)
                self.set_namespace_data(action='download-action', label='file', key=self.key, value=target_fname)
            self.logger.debug("Using %s archive" % archive)

        if md5sum is not None:
            chk_md5sum = self.get_namespace_data(action='download-action', label=self.key, key='md5')
            if md5sum != chk_md5sum:
                self.logger.error("md5sum of downloaded content: %s" % chk_md5sum)
                self.logger.info("sha256sum of downloaded content: %s" % (
                    self.get_namespace_data(action='download-action', label=self.key, key='sha256')))
                self.results = {'fail': {
                    'md5': md5sum, 'download': chk_md5sum}}
                raise JobError("MD5 checksum for '%s' does not match." % fname)
            self.results = {'success': {'md5': md5sum}}

        if sha256sum is not None:
            chk_sha256sum = self.get_namespace_data(action='download-action', label=self.key, key='sha256')
            if sha256sum != chk_sha256sum:
                self.logger.info("md5sum of downloaded content: %s" % (
                    self.get_namespace_data(action='download-action', label=self.key, key='md5')))
                self.logger.error("sha256sum of downloaded content: %s" % chk_sha256sum)
                self.results = {'fail': {
                    'sha256': sha256sum, 'download': chk_sha256sum}}
                raise JobError("SHA256 checksum for '%s' does not match." % fname)
            self.results = {'success': {'sha256': sha256sum}}

        # certain deployments need prefixes set
        if self.parameters['to'] == 'tftp' or self.parameters['to'] == 'nbd':
            suffix = self.get_namespace_data(action='tftp-deploy', label='tftp',
                                             key='suffix')
            self.set_namespace_data(action='download-action', label='file', key=self.key,
                                    value=os.path.join(suffix, self.key, os.path.basename(fname)))
        elif self.parameters['to'] == 'iso-installer':
            suffix = self.get_namespace_data(action='deploy-iso-installer',
                                             label='iso', key='suffix')
            self.set_namespace_data(action='download-action', label='file', key=self.key,
                                    value=os.path.join(suffix, self.key, os.path.basename(fname)))
        else:
            self.set_namespace_data(action='download-action', label='file', key=self.key, value=fname)

        # xnbd protocoll needs to know the location
        nbdroot = self.get_namespace_data(action='download-action', label='file', key='nbdroot')
        if 'lava-xnbd' in self.parameters and nbdroot:
            self.parameters['lava-xnbd']['nbdroot'] = nbdroot

        self.results = {
            'label': self.key,
            'size': downloaded_size,
            'md5sum': str(self.get_namespace_data(
                action='download-action', label=self.key, key='md5')),
            'sha256sum': str(self.get_namespace_data(
                action='download-action', label=self.key, key='sha256'))
        }
        return connection


class FileDownloadAction(DownloadHandler):
    """
    Download a resource from file (copy)
    """

    name = "file-download"
    description = "copy a local file"
    summary = "local file copy"

    def validate(self):
        super().validate()
        try:
            self.logger.debug("Validating that %s exists", self.url.geturl())
            self.size = os.stat(self.url.path).st_size
        except OSError:
            self.errors = "Image file '%s' does not exist or is not readable" % (self.url.path)

    def reader(self):
        reader = None
        try:
            reader = open(self.url.path, 'rb')
            buff = reader.read(FILE_DOWNLOAD_CHUNK_SIZE)
            while buff:
                yield buff
                buff = reader.read(FILE_DOWNLOAD_CHUNK_SIZE)
        except IOError as exc:
            raise InfrastructureError("Unable to write to %s: %s" % (self.url.path, str(exc)))
        finally:
            if reader is not None:
                reader.close()


class HttpDownloadAction(DownloadHandler):
    """
    Download a resource over http or https using requests module
    """

    name = "http-download"
    description = "use http to download the file"
    summary = "http download"

    def validate(self):
        super().validate()
        res = None
        try:
            self.logger.debug("Validating that %s exists", self.url.geturl())
            res = requests.head(self.url.geturl(), allow_redirects=True)
            if res.status_code != requests.codes.OK:  # pylint: disable=no-member
                # try using (the slower) get for services with broken redirect support
                self.logger.debug("Using GET because HEAD is not supported properly")
                res.close()
                res = requests.get(
                    self.url.geturl(), allow_redirects=True, stream=True)
                if res.status_code != requests.codes.OK:  # pylint: disable=no-member
                    self.errors = "Resource unavailable at '%s' (%d)" % (self.url.geturl(), res.status_code)

            self.size = int(res.headers.get('content-length', -1))
        except requests.Timeout:
            self.logger.error("Request timed out")
            self.errors = "'%s' timed out" % (self.url.geturl())
        except requests.RequestException as exc:
            self.logger.error("Resource not available")
            self.errors = "Unable to get '%s': %s" % (self.url.geturl(), str(exc))
        finally:
            if res is not None:
                res.close()

    def reader(self):
        res = None
        try:
            res = requests.get(self.url.geturl(), allow_redirects=True,
                               stream=True)
            if res.status_code != requests.codes.OK:  # pylint: disable=no-member
                # This is an Infrastructure error because the validate function
                # checked that the file does exist.
                raise InfrastructureError("Unable to download '%s'" % (self.url.geturl()))
            for buff in res.iter_content(HTTP_DOWNLOAD_CHUNK_SIZE):
                yield buff
        except requests.RequestException as exc:
            raise InfrastructureError("Unable to download '%s': %s" % (self.url.geturl(), str(exc)))
        finally:
            if res is not None:
                res.close()


class ScpDownloadAction(DownloadHandler):
    """
    Download a resource over scp
    """

    name = "scp-download"
    description = "Use scp to copy the file"
    summary = "scp download"

    def validate(self):
        super().validate()
        try:
            size = subprocess.check_output(['nice', 'ssh',
                                            self.url.netloc,
                                            'stat', '-c', '%s',
                                            self.url.path],
                                           stderr=subprocess.STDOUT)
            self.size = int(size)
        except subprocess.CalledProcessError as exc:
            self.errors = str(exc)

    def reader(self):
        process = None
        try:
            process = subprocess.Popen(
                ['nice', 'ssh', self.url.netloc, 'cat', self.url.path],
                stdout=subprocess.PIPE
            )
            buff = process.stdout.read(SCP_DOWNLOAD_CHUNK_SIZE)
            while buff:
                yield buff
                buff = process.stdout.read(SCP_DOWNLOAD_CHUNK_SIZE)
            if process.wait() != 0:
                raise JobError("Dowloading '%s' failed with message '%s'"
                               % (self.url.geturl(), process.stderr.read()))
        finally:
            if process is not None:
                try:
                    process.kill()
                except OSError:
                    pass


class LxcDownloadAction(Action):
    """
    Map an already downloaded resource to the correct path.
    """

    name = "lxc-download"
    description = "Map to the correct lxc path"
    summary = "lxc download"

    def __init__(self, key, path, url):
        super().__init__()
        self.key = key
        self.path = path
        self.url = url

    def validate(self):
        super().validate()
        if self.url.scheme != 'lxc':
            self.errors = "lxc:/// url scheme is invalid"
        if not self.url.path:
            self.errors = "Invalid path in lxc:/// url"

    def run(self, connection, max_end_time, args=None):
        connection = super().run(connection, max_end_time, args)
        # this is the device namespace - the lxc namespace is not accessible
        lxc_name = None
        protocol = [protocol for protocol in self.job.protocols if protocol.name == LxcProtocol.name][0]
        if protocol:
            lxc_name = protocol.lxc_name
        if not lxc_name:
            raise JobError("Erroneous lxc url '%s' without protocol %s" %
                           self.url, LxcProtocol.name)

        fname = os.path.basename(self.url.path)
        lxc_home = lava_lxc_home(lxc_name, self.job.parameters['dispatcher'])
        file_path = os.path.join(lxc_home, fname)
        self.logger.debug("Found '%s' matching '%s'", file_path, fname)
        if os.path.exists(file_path):
            self.set_namespace_data(action='download-action', label=self.key,
                                    key='file', value=file_path)
        else:
            raise JobError("Resource unavailable: %s" % self.url.path)
        return connection


class QCowConversionAction(Action):
    """
    explicit action for qcow conversion to avoid reliance
    on filename suffix
    """

    name = "qcow2-convert"
    description = "convert qcow image using qemu-img"
    summary = "qcow conversion"

    def __init__(self, key):
        super().__init__()
        self.key = key

    def run(self, connection, max_end_time, args=None):
        connection = super().run(connection, max_end_time, args)
        fname = self.get_namespace_data(
            action='download-action',
            label=self.key,
            key='file'
        )
        origin = fname
        # Remove the '.qcow2' extension and add '.img'
        if fname.endswith('.qcow2'):
            fname = fname[:-6]
        fname += ".img"

        self.logger.debug("Converting downloaded image from qcow2 to raw")
        try:
            subprocess.check_output(['qemu-img', 'convert',
                                     '-f', 'qcow2',
                                     '-O', 'raw', origin, fname],
                                    stderr=subprocess.STDOUT)
        except subprocess.CalledProcessError as exc:
            self.logger.error("Unable to convert the qcow2 image")
            self.logger.error(exc.output)
            raise JobError(exc.output)

        self.set_namespace_data(action=self.name, label=self.key, key='file', value=fname)
        self.set_namespace_data(action=self.name, label='file', key=self.key, value=fname)
        return connection


class Download(Deployment):
    """
    Strategy class for a download deployment.
    Downloads the relevant parts, copies to LXC if available.
    """
    compatibility = 1
    name = 'download'

    def __init__(self, parent, parameters):
        super().__init__(parent)
        self.action = DownloadAction()
        self.action.section = self.action_type
        self.action.job = self.job
        parent.add_action(self.action, parameters)

    @classmethod
    def accepts(cls, device, parameters):
        if 'to' not in parameters:
            return False, '"to" is not in deploy parameters'
        if parameters['to'] != 'download':
            return False, '"to" parameter is not "download"'
        return True, 'accepted'


class DownloadAction(DeployAction):  # pylint:disable=too-many-instance-attributes

    name = "download-deploy"
    description = "download files and copy to LXC if available"
    summary = "download deployment"

    def __init__(self):
        super().__init__()
        self.download_dir = None

    def validate(self):
        super().validate()
        self.set_namespace_data(action=self.name, label='download-dir',
                                key='dir', value=self.download_dir)

    def populate(self, parameters):
        self.internal_pipeline = Pipeline(parent=self, job=self.job,
                                          parameters=parameters)
        # Check if the device has a power command such as HiKey, Dragonboard,
        # etc. against device that doesn't like Nexus, etc.
        # This is required in order to power on the device so that when the
        # test job writer wants to perform some operation using a
        # lava-test-shell action that follows, this becomes mandatory. Think of
        # issuing any fastboot commands on the powered on device.
        #
        # NOTE: Add more power on strategies, if required for specific devices.
        if self.job.device.get('fastboot_via_uboot', False):
            self.internal_pipeline.add_action(ConnectDevice())
            self.internal_pipeline.add_action(UBootEnterFastbootAction())
        elif self.job.device.hard_reset_command:
            self.force_prompt = True
            self.internal_pipeline.add_action(ConnectDevice())
            self.internal_pipeline.add_action(ResetDevice())
        else:
            self.internal_pipeline.add_action(EnterFastbootAction())

        self.download_dir = self.mkdtemp()
        image_keys = sorted(parameters['images'].keys())
        for image in image_keys:
            if image != 'yaml_line':
                self.internal_pipeline.add_action(DownloaderAction(
                    image, self.download_dir))
        if self.test_needs_overlay(parameters):
            self.internal_pipeline.add_action(OverlayAction())
        self.internal_pipeline.add_action(CopyToLxcAction())


class CopyToLxcAction(DeployAction):
    """
    Copy downloaded files to LXC within LAVA_LXC_HOME.
    """

    name = "copy-to-lxc"
    description = "copy files to lxc"
    summary = "copy to lxc"

    def __init__(self):
        super().__init__()
        self.retries = 3
        self.sleep = 10

    def run(self, connection, max_end_time, args=None):  # pylint: disable=too-many-locals
        connection = super().run(connection, max_end_time, args)
        # this is the device namespace - the lxc namespace is not accessible
        lxc_name = None
        protocol = [protocol for protocol in self.job.protocols if protocol.name == LxcProtocol.name][0]
        if protocol:
            lxc_name = protocol.lxc_name
        else:
            return connection

        # Copy each file to LXC.
        for image in self.get_namespace_keys('download-action'):
            src = self.get_namespace_data(action='download-action',
                                          label=image, key='file')
            # The archive extraction logic and some deploy logic in
            # DownloadHandler will set a label 'file' in the namespace but
            # that file would have been dealt with and the actual path may not
            # exist, though the key exists as part of the namespace, which we
            # can ignore safely, hence we continue on invalid src.
            if not src:
                continue
            copy_to_lxc(lxc_name, src, self.job.parameters['dispatcher'])
        overlay_file = self.get_namespace_data(action='compress-overlay',
                                               label='output', key='file')
        if overlay_file is None:
            self.logger.debug("skipped %s", self.name)
        else:
            copy_overlay_to_lxc(lxc_name, overlay_file,
                                self.job.parameters['dispatcher'],
                                self.parameters['namespace'])
        return connection<|MERGE_RESOLUTION|>--- conflicted
+++ resolved
@@ -272,21 +272,11 @@
 
         decompress_command = None
         if compression:
-<<<<<<< HEAD
-            if compression == 'gz':
-                decompress_command = 'gunzip'
-            elif compression == 'bz2':
-                decompress_command = 'bunzip2'
-            elif compression == 'xz':
-                decompress_command = 'unxz'
-            self.logger.debug("Using %s decompression" % compression)
-=======
             if compression in self.decompress_command_map:
                 decompress_command = self.decompress_command_map[compression]
                 self.logger.info("Using %s to decompress %s", decompress_command, compression)
             else:
                 self.logger.info("Compression %s specified but not decompressing during download", compression)
->>>>>>> e52d83dc
         else:
             self.logger.debug("No compression specified")
 
