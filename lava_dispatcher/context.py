--- conflicted
+++ resolved
@@ -21,11 +21,8 @@
 import tempfile
 
 from lava_dispatcher.config import get_device_config
-<<<<<<< HEAD
 from lava_dispatcher.client.master import LavaMasterImageClient
 from lava_dispatcher.client.qemu import LavaQEMUClient
-=======
->>>>>>> d9c37b3c
 from lava_dispatcher.test_data import LavaTestData
 
 
@@ -33,8 +30,8 @@
     def __init__(self, target, image_type, dispatcher_config, oob_file, job_data):
         self.config = dispatcher_config
         self.job_data = job_data
-<<<<<<< HEAD
-        device_config = get_device_config(target)
+        device_config = get_device_config(
+            target, dispatcher_config.config_dir)
         client_type = device_config.get('client_type')
         if client_type == 'master':
             self._client = LavaMasterImageClient(self, device_config)
@@ -44,11 +41,6 @@
             raise RuntimeError(
                 "this version of lava-dispatcher only supports master & qemu "
                 "clients, not %r" % device_config.get('client_type'))
-=======
-        device_config = get_device_config(
-            target, dispatcher_config.config_dir)
-        self._client = LavaClient(self, device_config)
->>>>>>> d9c37b3c
         self.test_data = LavaTestData()
         self.oob_file = oob_file
         self._host_result_dir = None
