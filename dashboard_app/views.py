# Copyright (C) 2010 Linaro Limited
#
# Author: Zygmunt Krynicki <zygmunt.krynicki@linaro.org>
#
# This file is part of Launch Control.
#
# Launch Control is free software: you can redistribute it and/or modify
# it under the terms of the GNU Affero General Public License version 3
# as published by the Free Software Foundation
#
# Launch Control is distributed in the hope that it will be useful,
# but WITHOUT ANY WARRANTY; without even the implied warranty of
# MERCHANTABILITY or FITNESS FOR A PARTICULAR PURPOSE.  See the
# GNU General Public License for more details.
#
# You should have received a copy of the GNU Affero General Public License
# along with Launch Control.  If not, see <http://www.gnu.org/licenses/>.

"""
Views for the Dashboard application
"""

from django.contrib.auth.decorators import login_required
from django.contrib.sites.models import Site
from django.http import HttpResponse
from django.shortcuts import (
        get_object_or_404,
        render_to_response,
        )
from django.views.generic import list_detail
from django.template import RequestContext

from dashboard_app.dispatcher import DjangoXMLRPCDispatcher
from dashboard_app.models import (Bundle, BundleStream, TestRun, TestResult)
from dashboard_app.xmlrpc import DashboardAPI


def _get_dashboard_dispatcher():
    """
    Build dashboard XML-RPC dispatcher.
    """
    dispatcher = DjangoXMLRPCDispatcher()
    dispatcher.register_instance(DashboardAPI())
    dispatcher.register_introspection_functions()
    return dispatcher


DashboardDispatcher = _get_dashboard_dispatcher()


# Original inspiration from:
# Brendan W. McAdams <brendan.mcadams@thewintergrp.com>
def xml_rpc_handler(request, dispatcher):
    """
    XML-RPC handler.

    If post data is defined, it assumes it's XML-RPC and tries to
    process as such. Empty POST request and GET requests assumes you're
    viewing from a browser and tells you about the service.
    """

    if len(request.POST):
        raw_data = request.raw_post_data
        response = HttpResponse(mimetype="application/xml")
        result = dispatcher._marshaled_dispatch(raw_data)
        response.write(result)
        response['Content-length'] = str(len(response.content))
        return response
    else:
        methods = [{
            'name': method,
            'signature': dispatcher.system_methodSignature(method),
            'help': dispatcher.system_methodHelp(method)}
            for method in dispatcher.system_listMethods()]
        return render_to_response('dashboard_app/api.html', {
            'methods': methods,
            'dashboard_url': "http://{domain}".format(
                domain = Site.objects.get_current().domain)
        }, RequestContext(request))

from django.contrib.csrf.middleware import csrf_exempt

@csrf_exempt
def dashboard_xml_rpc_handler(request):
    return xml_rpc_handler(request, DashboardDispatcher)


def bundle_stream_list(request):
    """
    List of bundle streams.

    The list is paginated and dynamically depends on the currently
    logged in user.
    """
    bundle_streams = BundleStream.objects.accessible_by_principal(
                                 request.user).order_by('pathname')
    return list_detail.object_list(
        request,
        paginate_by = 25,
        queryset = bundle_streams,
        template_name = 'dashboard_app/bundle_stream_list.html',
        template_object_name = 'bundle_stream',
        extra_context = {
            'has_personal_streams': (
                request.user.is_authenticated() and
                BundleStream.objects.filter(user=request.user).count() > 0),
            'has_team_streams': (
                request.user.is_authenticated() and
                BundleStream.objects.filter(
                    group__in = request.user.groups.all()).count() > 0),
        })


def test_run_list(request, pathname):
    """
    List of test runs in a specified bundle stream.

    The list is paginated and dynamically depends on the currently
    logged in user.
    """
    bundle_stream = get_object_or_404(BundleStream, pathname=pathname)
<<<<<<< HEAD
    if bundle_stream.can_access(request.user):
        return list_detail.object_list(
=======
    if bundle_stream.is_accessible_by(request.user):
        return list_detail.object_detail(
>>>>>>> 5b7684e9
            request,
            queryset = TestRun.objects.filter(bundle__bundle_stream=bundle_stream).order_by('bundle__uploaded_on'),
            template_name = 'dashboard_app/test_run_list.html',
            template_object_name = 'test_run',
            extra_context = {
                'bundle_stream': bundle_stream,
                'dashboard_url': "http://{domain}".format(
                    domain = Site.objects.get_current().domain)
            }
        )
    else:
        resp = render_to_response("403.html", RequestContext(request))
        resp.status_code = 403
        return resp


<<<<<<< HEAD
def _test_run_view(template_name):
    def view(request, analyzer_assigned_uuid):
        test_run = get_object_or_404(
            TestRun, analyzer_assigned_uuid=analyzer_assigned_uuid)
        if test_run.bundle.bundle_stream.can_access(request.user):
            return list_detail.object_detail(
                    request,
                    queryset = TestRun.objects.all(),
                    slug_field = 'analyzer_assigned_uuid',
                    slug = analyzer_assigned_uuid,
                    template_name = template_name,
                    template_object_name = 'test_run',
                )
        else:
            resp = render_to_response("403.html", RequestContext(request))
            resp.status_code = 403
            return resp
    return view


test_run_detail = _test_run_view("dashboard_app/test_run_detail.html")
test_run_software_context = _test_run_view("dashboard_app/test_run_software_context.html")
test_run_hardware_context = _test_run_view("dashboard_app/test_run_hardware_context.html")

=======
def test_run_detail(request, analyzer_assigned_uuid):
    test_run = get_object_or_404(
        TestRun, analyzer_assigned_uuid=analyzer_assigned_uuid)
    if test_run.bundle.bundle_stream.is_accessible_by(request.user):
        return list_detail.object_detail(
                request,
                queryset = TestRun.objects.all(),
                slug_field = 'analyzer_assigned_uuid',
                slug = analyzer_assigned_uuid,
                template_name = 'dashboard_app/test_run_detail.html',
                template_object_name = 'test_run',
            )
    else:
        resp = render_to_response("403.html", RequestContext(request))
        resp.status_code = 403
        return resp
>>>>>>> 5b7684e9

def test_result_detail(request, pk):
    test_result = get_object_or_404(TestResult, pk=pk)
    if test_result.test_run.bundle.bundle_stream.is_accessible_by(request.user):
        return list_detail.object_detail(
                request,
                slug_field = 'id',
                slug = pk,
                queryset = TestResult.objects.all(),
                template_name = 'dashboard_app/test_result_detail.html',
                template_object_name = 'test_result',
            )
    else:
        resp = render_to_response("403.html", RequestContext(request))
        resp.status_code = 403
        return resp


def auth_test(request):
    response = HttpResponse(mimetype="text/plain")
    if (request.user and request.user.is_authenticated and
        request.user.is_active):
        response.write(request.user.username)
    response['Content-length'] = str(len(response.content))
    return response


@login_required
def restricted_view(request):
    return HttpResponse("Well you are here")<|MERGE_RESOLUTION|>--- conflicted
+++ resolved
@@ -21,13 +21,12 @@
 """
 
 from django.contrib.auth.decorators import login_required
+from django.contrib.csrf.middleware import csrf_exempt
 from django.contrib.sites.models import Site
-from django.http import HttpResponse
-from django.shortcuts import (
-        get_object_or_404,
-        render_to_response,
-        )
-from django.views.generic import list_detail
+from django.db.models.manager import Manager
+from django.db.models.query import QuerySet
+from django.http import (HttpResponse, Http404)
+from django.shortcuts import render_to_response
 from django.template import RequestContext
 
 from dashboard_app.dispatcher import DjangoXMLRPCDispatcher
@@ -48,6 +47,44 @@
 DashboardDispatcher = _get_dashboard_dispatcher()
 
 
+def _get_queryset(klass):
+    """
+    Returns a QuerySet from a Model, Manager, or QuerySet. Created to make
+    get_object_or_404 and get_list_or_404 more DRY.
+    """
+    if isinstance(klass, QuerySet):
+        return klass
+    elif isinstance(klass, Manager):
+        manager = klass
+    else:
+        manager = klass._default_manager
+    return manager.all()
+
+
+def get_restricted_object_or_404(klass, via, user, *args, **kwargs):
+    """
+    Uses get() to return an object, or raises a Http404 exception if the object
+    does not exist. If the object exists access control check is made
+    using the via callback (via is called with the found object and the return
+    value must be a RestrictedResource subclass.
+
+    klass may be a Model, Manager, or QuerySet object. All other passed
+    arguments and keyword arguments are used in the get() query.
+
+    Note: Like with get(), an MultipleObjectsReturned will be raised if more than one
+    object is found.
+    """
+    queryset = _get_queryset(klass)
+    try:
+        obj = queryset.get(*args, **kwargs)
+        ownership_holder = via(obj)
+        if not ownership_holder.is_accessible_by(user):
+            raise queryset.model.DoesNotExist()
+        return obj
+    except queryset.model.DoesNotExist:
+        raise Http404('No %s matches the given query.' % queryset.model._meta.object_name)
+
+
 # Original inspiration from:
 # Brendan W. McAdams <brendan.mcadams@thewintergrp.com>
 def xml_rpc_handler(request, dispatcher):
@@ -58,7 +95,6 @@
     process as such. Empty POST request and GET requests assumes you're
     viewing from a browser and tells you about the service.
     """
-
     if len(request.POST):
         raw_data = request.raw_post_data
         response = HttpResponse(mimetype="application/xml")
@@ -72,13 +108,14 @@
             'signature': dispatcher.system_methodSignature(method),
             'help': dispatcher.system_methodHelp(method)}
             for method in dispatcher.system_listMethods()]
-        return render_to_response('dashboard_app/api.html', {
-            'methods': methods,
-            'dashboard_url': "http://{domain}".format(
-                domain = Site.objects.get_current().domain)
-        }, RequestContext(request))
-
-from django.contrib.csrf.middleware import csrf_exempt
+        return render_to_response(
+            'dashboard_app/api.html', {
+                'methods': methods,
+                'dashboard_url': "http://{domain}".format(
+                    domain = Site.objects.get_current().domain)
+            }, RequestContext(request)
+        )
+
 
 @csrf_exempt
 def dashboard_xml_rpc_handler(request):
@@ -92,15 +129,9 @@
     The list is paginated and dynamically depends on the currently
     logged in user.
     """
-    bundle_streams = BundleStream.objects.accessible_by_principal(
-                                 request.user).order_by('pathname')
-    return list_detail.object_list(
-        request,
-        paginate_by = 25,
-        queryset = bundle_streams,
-        template_name = 'dashboard_app/bundle_stream_list.html',
-        template_object_name = 'bundle_stream',
-        extra_context = {
+    return render_to_response(
+        'dashboard_app/bundle_stream_list.html', {
+            "bundle_stream_list": BundleStream.objects.accessible_by_principal(request.user).order_by('pathname'),
             'has_personal_streams': (
                 request.user.is_authenticated() and
                 BundleStream.objects.filter(user=request.user).count() > 0),
@@ -108,7 +139,8 @@
                 request.user.is_authenticated() and
                 BundleStream.objects.filter(
                     group__in = request.user.groups.all()).count() > 0),
-        })
+        }, RequestContext(request)
+    )
 
 
 def test_run_list(request, pathname):
@@ -118,48 +150,33 @@
     The list is paginated and dynamically depends on the currently
     logged in user.
     """
-    bundle_stream = get_object_or_404(BundleStream, pathname=pathname)
-<<<<<<< HEAD
-    if bundle_stream.can_access(request.user):
-        return list_detail.object_list(
-=======
-    if bundle_stream.is_accessible_by(request.user):
-        return list_detail.object_detail(
->>>>>>> 5b7684e9
-            request,
-            queryset = TestRun.objects.filter(bundle__bundle_stream=bundle_stream).order_by('bundle__uploaded_on'),
-            template_name = 'dashboard_app/test_run_list.html',
-            template_object_name = 'test_run',
-            extra_context = {
-                'bundle_stream': bundle_stream,
-                'dashboard_url': "http://{domain}".format(
-                    domain = Site.objects.get_current().domain)
-            }
-        )
-    else:
-        resp = render_to_response("403.html", RequestContext(request))
-        resp.status_code = 403
-        return resp
-
-
-<<<<<<< HEAD
+    bundle_stream = get_restricted_object_or_404(
+        BundleStream,
+        lambda bundle_stream: bundle_stream,
+        request.user,
+        pathname=pathname
+    )
+    return render_to_response(
+        'dashboard_app/test_run_list.html', {
+            "test_run_list": TestRun.objects.filter(bundle__bundle_stream=bundle_stream).order_by('bundle__uploaded_on'),
+            "bundle_stream": bundle_stream,
+        }, RequestContext(request)
+    )
+
+
 def _test_run_view(template_name):
     def view(request, analyzer_assigned_uuid):
-        test_run = get_object_or_404(
-            TestRun, analyzer_assigned_uuid=analyzer_assigned_uuid)
-        if test_run.bundle.bundle_stream.can_access(request.user):
-            return list_detail.object_detail(
-                    request,
-                    queryset = TestRun.objects.all(),
-                    slug_field = 'analyzer_assigned_uuid',
-                    slug = analyzer_assigned_uuid,
-                    template_name = template_name,
-                    template_object_name = 'test_run',
-                )
-        else:
-            resp = render_to_response("403.html", RequestContext(request))
-            resp.status_code = 403
-            return resp
+        test_run = get_restricted_object_or_404(
+            TestRun,
+            lambda test_run: test_run.bundle.bundle_stream,
+            request.user,
+            analyzer_assigned_uuid = analyzer_assigned_uuid
+        )
+        return render_to_response(
+            template_name, {
+                "test_run": test_run
+            }, RequestContext(request)
+        )
     return view
 
 
@@ -167,40 +184,19 @@
 test_run_software_context = _test_run_view("dashboard_app/test_run_software_context.html")
 test_run_hardware_context = _test_run_view("dashboard_app/test_run_hardware_context.html")
 
-=======
-def test_run_detail(request, analyzer_assigned_uuid):
-    test_run = get_object_or_404(
-        TestRun, analyzer_assigned_uuid=analyzer_assigned_uuid)
-    if test_run.bundle.bundle_stream.is_accessible_by(request.user):
-        return list_detail.object_detail(
-                request,
-                queryset = TestRun.objects.all(),
-                slug_field = 'analyzer_assigned_uuid',
-                slug = analyzer_assigned_uuid,
-                template_name = 'dashboard_app/test_run_detail.html',
-                template_object_name = 'test_run',
-            )
-    else:
-        resp = render_to_response("403.html", RequestContext(request))
-        resp.status_code = 403
-        return resp
->>>>>>> 5b7684e9
 
 def test_result_detail(request, pk):
-    test_result = get_object_or_404(TestResult, pk=pk)
-    if test_result.test_run.bundle.bundle_stream.is_accessible_by(request.user):
-        return list_detail.object_detail(
-                request,
-                slug_field = 'id',
-                slug = pk,
-                queryset = TestResult.objects.all(),
-                template_name = 'dashboard_app/test_result_detail.html',
-                template_object_name = 'test_result',
-            )
-    else:
-        resp = render_to_response("403.html", RequestContext(request))
-        resp.status_code = 403
-        return resp
+    test_result = get_restricted_object_or_404(
+        TestResult,
+        lambda test_result: test_result.test_run.bundle.bundle_stream,
+        request.user,
+        pk = pk
+    )
+    return render_to_response(
+        "dashboard_app/test_result_detail.html", {
+            "test_result": test_result
+        }, RequestContext(request)
+    )
 
 
 def auth_test(request):
