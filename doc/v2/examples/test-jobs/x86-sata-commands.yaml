device_type: x86

job_name: x86_64 stretch SATA

timeouts:
  job:
    hours: 2
  action:
    minutes: 3
  connection:
    minutes: 2

visibility: public
priority: medium

actions:
- deploy:
    timeout:
      minutes: 8
    to: tftp
    kernel:
      url: http://people.linaro.org/~neil.williams/stretch-x86_64/vmlinuz-4.8.0-2-amd64
      type: zimage
    modules:
      url: http://people.linaro.org/~neil.williams/stretch-x86_64/modules.tar.gz
      compression: gz
    ramdisk:
      url: http://people.linaro.org/~neil.williams/stretch-x86_64/initrd.img-4.8.0-2-amd64
      compression: gz
    os: debian

- boot:
    timeout:
      minutes: 8
    method: ipxe
    commands:
      - dhcp net0
      - set console console=ttyS0,115200n8 lava_mac={LAVA_MAC}
      - set extraargs ip=dhcp root=/dev/sda1 rw
      - kernel tftp://{SERVER_IP}/{KERNEL} ${extraargs} ${console}
      - initrd tftp://{SERVER_IP}/{RAMDISK}
      - boot
    auto_login:
      login_prompt: "login:"
      username: root
      password_prompt: "Password:"
      password: root
    transfer_overlay:
      download_command: ifconfig ; sleep 10 ; wget -S --progress=dot:giga
      unpack_command: tar -C / -xaf
    prompts:
    - 'root@stretch:'

- test:
    timeout:
      hours: 1
    definitions:
    - repository:
        metadata:
          format: Lava-Test Test Definition 1.0
          name: apache-server
          description: "sata checks"
          os:
          - debian
          scope:
          - functional
        install:
          deps:
          - lvm2
        run:
          steps:
          - mount
          - ls -l /dev/disk/by-id/
          - lvdisplay
          - pvdisplay
          - vgdisplay
      from: inline
      name: sata
      path: inline/sata.yaml
    - repository: http://git.linaro.org/lava-team/lava-functional-tests.git
      from: git
<<<<<<< HEAD
=======
      path: lava-test-shell/smoke-tests-basic.yaml
>>>>>>> 6d1ff5c5
      name: smoke-tests<|MERGE_RESOLUTION|>--- conflicted
+++ resolved
@@ -79,8 +79,5 @@
       path: inline/sata.yaml
     - repository: http://git.linaro.org/lava-team/lava-functional-tests.git
       from: git
-<<<<<<< HEAD
-=======
       path: lava-test-shell/smoke-tests-basic.yaml
->>>>>>> 6d1ff5c5
       name: smoke-tests